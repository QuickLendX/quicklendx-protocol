--- conflicted
+++ resolved
@@ -45,7 +45,7 @@
                     "storage": [
                       {
                         "key": {
-                          "bytes": "0000000000000000000000000000000000000000000000000000000000000000"
+                          "bytes": "1a4e000000000000000000000000000000004e4e4e4e4e4e4e4e4e4e4e4e4e4e"
                         },
                         "val": {
                           "map": [
@@ -62,6 +62,12 @@
                             },
                             {
                               "key": {
+                                "symbol": "average_rating"
+                              },
+                              "val": "void"
+                            },
+                            {
+                              "key": {
                                 "symbol": "business"
                               },
                               "val": {
@@ -122,7 +128,7 @@
                                 "symbol": "id"
                               },
                               "val": {
-                                "bytes": "0000000000000000000000000000000000000000000000000000000000000000"
+                                "bytes": "1a4e000000000000000000000000000000004e4e4e4e4e4e4e4e4e4e4e4e4e4e"
                               }
                             },
                             {
@@ -130,6 +136,14 @@
                                 "symbol": "investor"
                               },
                               "val": "void"
+                            },
+                            {
+                              "key": {
+                                "symbol": "ratings"
+                              },
+                              "val": {
+                                "vec": []
+                              }
                             },
                             {
                               "key": {
@@ -148,13 +162,21 @@
                                   }
                                 ]
                               }
+                            },
+                            {
+                              "key": {
+                                "symbol": "total_ratings"
+                              },
+                              "val": {
+                                "u32": 0
+                              }
                             }
                           ]
                         }
                       },
                       {
                         "key": {
-                          "bytes": "0000000000000000000000000000000101010101010101010101010101010101"
+                          "bytes": "1a4e000000000000000000000000000000014f4f4f4f4f4f4f4f4f4f4f4f4f4f"
                         },
                         "val": {
                           "map": [
@@ -237,7 +259,7 @@
                                 "symbol": "id"
                               },
                               "val": {
-                                "bytes": "0000000000000000000000000000000101010101010101010101010101010101"
+                                "bytes": "1a4e000000000000000000000000000000014f4f4f4f4f4f4f4f4f4f4f4f4f4f"
                               }
                             },
                             {
@@ -285,8 +307,6 @@
                       },
                       {
                         "key": {
-<<<<<<< HEAD
-=======
                           "symbol": "inv_cnt"
                         },
                         "val": {
@@ -295,25 +315,21 @@
                       },
                       {
                         "key": {
->>>>>>> 36928302
                           "symbol": "pending"
                         },
                         "val": {
                           "vec": [
                             {
-                              "bytes": "0000000000000000000000000000000000000000000000000000000000000000"
-                            },
-                            {
-                              "bytes": "0000000000000000000000000000000101010101010101010101010101010101"
+                              "bytes": "1a4e000000000000000000000000000000004e4e4e4e4e4e4e4e4e4e4e4e4e4e"
+                            },
+                            {
+                              "bytes": "1a4e000000000000000000000000000000014f4f4f4f4f4f4f4f4f4f4f4f4f4f"
                             }
                           ]
                         }
                       },
                       {
                         "key": {
-<<<<<<< HEAD
-                          "address": "CAAAAAAAAAAAAAAAAAAAAAAAAAAAAAAAAAAAAAAAAAAAAAAAAAAAFCT4"
-=======
                           "vec": [
                             {
                               "symbol": "business"
@@ -322,15 +338,14 @@
                               "address": "CAAAAAAAAAAAAAAAAAAAAAAAAAAAAAAAAAAAAAAAAAAAAAAAAAAAFCT4"
                             }
                           ]
->>>>>>> 36928302
                         },
                         "val": {
                           "vec": [
                             {
-                              "bytes": "0000000000000000000000000000000000000000000000000000000000000000"
-                            },
-                            {
-                              "bytes": "0000000000000000000000000000000101010101010101010101010101010101"
+                              "bytes": "1a4e000000000000000000000000000000004e4e4e4e4e4e4e4e4e4e4e4e4e4e"
+                            },
+                            {
+                              "bytes": "1a4e000000000000000000000000000000014f4f4f4f4f4f4f4f4f4f4f4f4f4f"
                             }
                           ]
                         }
