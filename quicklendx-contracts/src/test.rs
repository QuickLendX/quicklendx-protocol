use super::*;
use soroban_sdk::{
    testutils::{Address as _, },
    Address, BytesN, Env, String, Vec,
};
use crate::audit::{
    AuditStorage, AuditQueryFilter, AuditOperation, AuditOperationFilter, log_invoice_operation
};
<<<<<<< HEAD
use crate::invoice::InvoiceCategory;
=======
use crate::invoice::{DisputeStatus, Dispute};
>>>>>>> b755cf4d

#[test]
fn test_store_invoice() {
    let env = Env::default();
    let contract_id = env.register_contract(None, QuickLendXContract);
    let client = QuickLendXContractClient::new(&env, &contract_id);

    let business = Address::generate(&env);
    let currency = Address::generate(&env);
    let amount = 1000;
    let due_date = env.ledger().timestamp() + 86400; // 1 day from now
    let description = String::from_str(&env, "Test invoice for services");

    let invoice_id = client.store_invoice(&business, &amount, &currency, &due_date, &description, &InvoiceCategory::Services, &Vec::new(&env));

    // Verify invoice was stored
    let invoice = client.get_invoice(&invoice_id);
    assert_eq!(invoice.business, business);
    assert_eq!(invoice.amount, amount);
    assert_eq!(invoice.currency, currency);
    assert_eq!(invoice.due_date, due_date);
    assert_eq!(invoice.description, description);
    assert_eq!(invoice.status, InvoiceStatus::Pending);
    assert_eq!(invoice.funded_amount, 0);
    assert!(invoice.investor.is_none());
}

#[test]
fn test_store_invoice_validation() {
    let env = Env::default();
    let contract_id = env.register_contract(None, QuickLendXContract);
    let client = QuickLendXContractClient::new(&env, &contract_id);

    let business = Address::generate(&env);
    let currency = Address::generate(&env);
    let due_date = env.ledger().timestamp() + 86400;

    // Test valid invoice creation
    let invoice_id = client.store_invoice(
        &business,
        &1000,
        &currency,
        &due_date,
        &String::from_str(&env, "Valid invoice"),
        &InvoiceCategory::Services,
        &Vec::new(&env),
    );

    // Verify invoice was created
    let invoice = client.get_invoice(&invoice_id);
    assert_eq!(invoice.amount, 1000);
    assert_eq!(invoice.business, business);
}

#[test]
fn test_get_business_invoices() {
    let env = Env::default();
    let contract_id = env.register_contract(None, QuickLendXContract);
    let client = QuickLendXContractClient::new(&env, &contract_id);

    let business1 = Address::generate(&env);
    let business2 = Address::generate(&env);
    let currency = Address::generate(&env);
    let due_date = env.ledger().timestamp() + 86400;

    // Create invoices for business1
    let invoice1_id = client.store_invoice(
        &business1,
        &1000,
        &currency,
        &due_date,
        &String::from_str(&env, "Invoice 1"),
        &InvoiceCategory::Services,
        &Vec::new(&env),
    );

    let invoice2_id = client.store_invoice(
        &business1,
        &2000,
        &currency,
        &due_date,
        &String::from_str(&env, "Invoice 2"),
        &InvoiceCategory::Services,
        &Vec::new(&env),
    );

    // Create invoice for business2
    let invoice3_id = client.store_invoice(
        &business2,
        &3000,
        &currency,
        &due_date,
        &String::from_str(&env, "Invoice 3"),
        &InvoiceCategory::Services,
        &Vec::new(&env),
    );

    // Get invoices for business1
    let business1_invoices = client.get_business_invoices(&business1);
    assert_eq!(business1_invoices.len(), 2);
    assert!(business1_invoices.contains(&invoice1_id));
    assert!(business1_invoices.contains(&invoice2_id));

    // Get invoices for business2
    let business2_invoices = client.get_business_invoices(&business2);
    assert_eq!(business2_invoices.len(), 1);
    assert!(business2_invoices.contains(&invoice3_id));
}

#[test]
fn test_get_invoices_by_status() {
    let env = Env::default();
    let contract_id = env.register_contract(None, QuickLendXContract);
    let client = QuickLendXContractClient::new(&env, &contract_id);

    let business = Address::generate(&env);
    let currency = Address::generate(&env);
    let due_date = env.ledger().timestamp() + 86400;

    // Create invoices
    let invoice1_id = client.store_invoice(
        &business,
        &1000,
        &currency,
        &due_date,
        &String::from_str(&env, "Invoice 1"),
        &InvoiceCategory::Services,
        &Vec::new(&env),
    );

    let invoice2_id = client.store_invoice(
        &business,
        &2000,
        &currency,
        &due_date,
        &String::from_str(&env, "Invoice 2"),
        &InvoiceCategory::Services,
        &Vec::new(&env),
    );

    // Get pending invoices
    let pending_invoices = client.get_invoices_by_status(&InvoiceStatus::Pending);
    assert_eq!(pending_invoices.len(), 2);
    assert!(pending_invoices.contains(&invoice1_id));
    assert!(pending_invoices.contains(&invoice2_id));

    // Get verified invoices (should be empty initially)
    let verified_invoices = client.get_invoices_by_status(&InvoiceStatus::Verified);
    assert_eq!(verified_invoices.len(), 0);
}

#[test]
fn test_update_invoice_status() {
    let env = Env::default();
    let contract_id = env.register_contract(None, QuickLendXContract);
    let client = QuickLendXContractClient::new(&env, &contract_id);

    let business = Address::generate(&env);
    let currency = Address::generate(&env);
    let due_date = env.ledger().timestamp() + 86400;

    let invoice_id = client.store_invoice(
        &business,
        &1000,
        &currency,
        &due_date,
        &String::from_str(&env, "Test invoice"),
        &InvoiceCategory::Services,
        &Vec::new(&env),
    );

    // Verify invoice starts as pending
    let invoice = client.get_invoice(&invoice_id);
    assert_eq!(invoice.status, InvoiceStatus::Pending);

    // Update to verified
    client.update_invoice_status(&invoice_id, &InvoiceStatus::Verified);

    let invoice = client.get_invoice(&invoice_id);
    assert_eq!(invoice.status, InvoiceStatus::Verified);

    // Check status lists
    let pending_invoices = client.get_invoices_by_status(&InvoiceStatus::Pending);
    assert_eq!(pending_invoices.len(), 0);

    let verified_invoices = client.get_invoices_by_status(&InvoiceStatus::Verified);
    assert_eq!(verified_invoices.len(), 1);
    assert!(verified_invoices.contains(&invoice_id));
}

#[test]
fn test_get_available_invoices() {
    let env = Env::default();
    let contract_id = env.register_contract(None, QuickLendXContract);
    let client = QuickLendXContractClient::new(&env, &contract_id);

    let business = Address::generate(&env);
    let currency = Address::generate(&env);
    let due_date = env.ledger().timestamp() + 86400;

    // Create invoices
    let invoice1_id = client.store_invoice(
        &business,
        &1000,
        &currency,
        &due_date,
        &String::from_str(&env, "Invoice 1"),
        &InvoiceCategory::Services,
        &Vec::new(&env),
    );

    let invoice2_id = client.store_invoice(
        &business,
        &2000,
        &currency,
        &due_date,
        &String::from_str(&env, "Invoice 2"),
        &InvoiceCategory::Services,
        &Vec::new(&env),
    );

    // Initially no available invoices (all pending)
    let available_invoices = client.get_available_invoices();
    assert_eq!(available_invoices.len(), 0);

    // Verify one invoice
    client.update_invoice_status(&invoice1_id, &InvoiceStatus::Verified);

    // Now one available invoice
    let available_invoices = client.get_available_invoices();
    assert_eq!(available_invoices.len(), 1);
    assert!(available_invoices.contains(&invoice1_id));
}

#[test]
fn test_invoice_count_functions() {
    let env = Env::default();
    let contract_id = env.register_contract(None, QuickLendXContract);
    let client = QuickLendXContractClient::new(&env, &contract_id);

    let business = Address::generate(&env);
    let currency = Address::generate(&env);
    let due_date = env.ledger().timestamp() + 86400;

    // Create invoices
    client.store_invoice(
        &business,
        &1000,
        &currency,
        &due_date,
        &String::from_str(&env, "Invoice 1"),
        &InvoiceCategory::Services,
        &Vec::new(&env),
    );

    client.store_invoice(
        &business,
        &2000,
        &currency,
        &due_date,
        &String::from_str(&env, "Invoice 2"),
        &InvoiceCategory::Services,
        &Vec::new(&env),
    );

    // Test count by status
    let pending_count = client.get_invoice_count_by_status(&InvoiceStatus::Pending);
    assert_eq!(pending_count, 2);

    let verified_count = client.get_invoice_count_by_status(&InvoiceStatus::Verified);
    assert_eq!(verified_count, 0);

    // Test total count
    let total_count = client.get_total_invoice_count();
    assert_eq!(total_count, 2);
}

#[test]
fn test_invoice_not_found() {
    let env = Env::default();
    let contract_id = env.register_contract(None, QuickLendXContract);
    let client = QuickLendXContractClient::new(&env, &contract_id);

    let fake_id = BytesN::from_array(&env, &[0u8; 32]);

    let result = client.try_get_invoice(&fake_id);
    assert!(result.is_err());
}

#[test]
fn test_invoice_lifecycle() {
    let env = Env::default();
    let contract_id = env.register_contract(None, QuickLendXContract);
    let client = QuickLendXContractClient::new(&env, &contract_id);

    let business = Address::generate(&env);
    let currency = Address::generate(&env);
    let due_date = env.ledger().timestamp() + 86400;

    let invoice_id = client.store_invoice(
        &business,
        &1000,
        &currency,
        &due_date,
        &String::from_str(&env, "Test invoice"),
        &InvoiceCategory::Services,
        &Vec::new(&env),
    );

    // Test lifecycle: Pending -> Verified -> Paid
    let mut invoice = client.get_invoice(&invoice_id);
    assert_eq!(invoice.status, InvoiceStatus::Pending);

    client.update_invoice_status(&invoice_id, &InvoiceStatus::Verified);
    invoice = client.get_invoice(&invoice_id);
    assert_eq!(invoice.status, InvoiceStatus::Verified);

    client.update_invoice_status(&invoice_id, &InvoiceStatus::Paid);
    invoice = client.get_invoice(&invoice_id);
    assert_eq!(invoice.status, InvoiceStatus::Paid);
    assert!(invoice.settled_at.is_some());
}

#[test]
fn test_simple_bid_storage() {
    let env = Env::default();
    env.mock_all_auths();
    let contract_id = env.register(QuickLendXContract, ());
    let client = QuickLendXContractClient::new(&env, &contract_id);

    let business = Address::generate(&env);
    let investor = Address::generate(&env);
    let currency = Address::generate(&env);
    let due_date = env.ledger().timestamp() + 86400;

    // Create and verify invoice
    let invoice_id = client.store_invoice(
        &business,
        &1000,
        &currency,
        &due_date,
        &String::from_str(&env, "Test invoice"),
        &InvoiceCategory::Services,
        &Vec::new(&env),
    );

    client.update_invoice_status(&invoice_id, &InvoiceStatus::Verified);

    // Place a single bid to test basic functionality
    let bid_id = client.place_bid(&investor, &invoice_id, &1001, &1100);

    // Verify that the bid can be retrieved
    let bid = client.get_bid(&bid_id);
    assert!(bid.is_some(), "Bid should be retrievable");
    let bid = bid.unwrap();
    assert_eq!(bid.bid_amount, 1001);
    assert_eq!(bid.expected_return, 1100);
}

#[test]
fn test_unique_bid_id_generation() {
    let env = Env::default();
    let contract_id = env.register_contract(None, QuickLendXContract);

    env.as_contract(&contract_id, || {
        let mut ids = Vec::new(&env);

        // Generate 100 unique bid IDs (reduced for faster testing)
        for _ in 0..100 {
            let id = crate::bid::BidStorage::generate_unique_bid_id(&env);

            // Check if this ID already exists in our vector
            for i in 0..ids.len() {
                let existing_id = ids.get(i).unwrap();
                assert_ne!(id, existing_id, "Duplicate bid ID generated");
            }

            ids.push_back(id);
        }
    });
    env.mock_all_auths();
    let contract_id = env.register(QuickLendXContract, ());
    let client = QuickLendXContractClient::new(&env, &contract_id);

    let business = Address::generate(&env);
    let investor = Address::generate(&env);
    let currency = Address::generate(&env);
    let due_date = env.ledger().timestamp() + 86400;

    // Create and verify invoice
    let invoice_id = client.store_invoice(
        &business,
        &1000,
        &currency,
        &due_date,
        &String::from_str(&env, "Test invoice"),
        &InvoiceCategory::Services,
        &Vec::new(&env),
    );

    client.update_invoice_status(&invoice_id, &InvoiceStatus::Verified);

    // Place first bid
    let bid_id_1 = client.place_bid(&investor, &invoice_id, &1001, &1100);

    // Verify first bid was stored correctly
    let bid_1 = client.get_bid(&bid_id_1);
    assert!(bid_1.is_some(), "First bid should be retrievable");

    // Place second bid
    let bid_id_2 = client.place_bid(&investor, &invoice_id, &1002, &1200);

    // Verify that the bid IDs are different
    assert_ne!(bid_id_1, bid_id_2);
}

#[test]
fn test_escrow_creation_on_bid_acceptance() {
    let env = Env::default();
    env.mock_all_auths();
    let contract_id = env.register(QuickLendXContract, ());
    let client = QuickLendXContractClient::new(&env, &contract_id);

    let business = Address::generate(&env);
    let investor = Address::generate(&env);
    let currency = Address::generate(&env);
    let due_date = env.ledger().timestamp() + 86400;
    let bid_amount = 1000i128;

    // Create and verify invoice
    let invoice_id = client.store_invoice(
        &business,
        &bid_amount,
        &currency,
        &due_date,
        &String::from_str(&env, "Test invoice"),
        &InvoiceCategory::Services,
        &Vec::new(&env),
    );
    client.update_invoice_status(&invoice_id, &InvoiceStatus::Verified);

    // Place bid
    let bid_id = client.place_bid(&investor, &invoice_id, &bid_amount, &1100);

    // Accept bid (should create escrow)
    client.accept_bid(&invoice_id, &bid_id);

    // Verify escrow was created
    let escrow_details = client.get_escrow_details(&invoice_id);
    assert_eq!(escrow_details.invoice_id, invoice_id);
    assert_eq!(escrow_details.investor, investor);
    assert_eq!(escrow_details.business, business);
    assert_eq!(escrow_details.amount, bid_amount);
    assert_eq!(escrow_details.currency, currency);
    assert_eq!(escrow_details.status, crate::payments::EscrowStatus::Held);

    // Verify escrow status
    let escrow_status = client.get_escrow_status(&invoice_id);
    assert_eq!(escrow_status, crate::payments::EscrowStatus::Held);
}

#[test]
fn test_escrow_release_on_verification() {
    let env = Env::default();
    env.mock_all_auths();
    let contract_id = env.register(QuickLendXContract, ());
    let client = QuickLendXContractClient::new(&env, &contract_id);

    let business = Address::generate(&env);
    let investor = Address::generate(&env);
    let currency = Address::generate(&env);
    let due_date = env.ledger().timestamp() + 86400;
    let bid_amount = 1000i128;

    // Create invoice
    let invoice_id = client.store_invoice(
        &business,
        &bid_amount,
        &currency,
        &due_date,
        &String::from_str(&env, "Test invoice"),
        &InvoiceCategory::Services,
        &Vec::new(&env),
    );
    client.update_invoice_status(&invoice_id, &InvoiceStatus::Verified);

    // Place and accept bid (creates escrow)
    let bid_id = client.place_bid(&investor, &invoice_id, &bid_amount, &1100);
    client.accept_bid(&invoice_id, &bid_id);

    // Verify escrow is held
    let escrow_status = client.get_escrow_status(&invoice_id);
    assert_eq!(escrow_status, crate::payments::EscrowStatus::Held);

    // Release escrow funds
    client.release_escrow_funds(&invoice_id);

    // Verify escrow is released
    let escrow_status = client.get_escrow_status(&invoice_id);
    assert_eq!(escrow_status, crate::payments::EscrowStatus::Released);
}

#[test]
fn test_escrow_refund() {
    let env = Env::default();
    env.mock_all_auths();
    let contract_id = env.register(QuickLendXContract, ());
    let client = QuickLendXContractClient::new(&env, &contract_id);

    let business = Address::generate(&env);
    let investor = Address::generate(&env);
    let currency = Address::generate(&env);
    let due_date = env.ledger().timestamp() + 86400;
    let bid_amount = 1000i128;

    // Create invoice
    let invoice_id = client.store_invoice(
        &business,
        &bid_amount,
        &currency,
        &due_date,
        &String::from_str(&env, "Test invoice"),
        &InvoiceCategory::Services,
        &Vec::new(&env),
    );
    client.update_invoice_status(&invoice_id, &InvoiceStatus::Verified);

    // Place and accept bid (creates escrow)
    let bid_id = client.place_bid(&investor, &invoice_id, &bid_amount, &1100);
    client.accept_bid(&invoice_id, &bid_id);

    // Verify escrow is held
    let escrow_status = client.get_escrow_status(&invoice_id);
    assert_eq!(escrow_status, crate::payments::EscrowStatus::Held);

    // Refund escrow funds
    client.refund_escrow_funds(&invoice_id);

    // Verify escrow is refunded
    let escrow_status = client.get_escrow_status(&invoice_id);
    assert_eq!(escrow_status, crate::payments::EscrowStatus::Refunded);
}

#[test]
fn test_escrow_status_tracking() {
    let env = Env::default();
    env.mock_all_auths();
    let contract_id = env.register(QuickLendXContract, ());
    let client = QuickLendXContractClient::new(&env, &contract_id);

    let business = Address::generate(&env);
    let investor = Address::generate(&env);
    let currency = Address::generate(&env);
    let due_date = env.ledger().timestamp() + 86400;
    let bid_amount = 1000i128;

    // Create and verify invoice
    let invoice_id = client.store_invoice(
        &business,
        &bid_amount,
        &currency,
        &due_date,
        &String::from_str(&env, "Test invoice"),
        &InvoiceCategory::Services,
        &Vec::new(&env),
    );
    client.update_invoice_status(&invoice_id, &InvoiceStatus::Verified);

    // Place and accept bid
    let bid_id = client.place_bid(&investor, &invoice_id, &bid_amount, &1100);
    client.accept_bid(&invoice_id, &bid_id);

    // Test escrow details
    let escrow_details = client.get_escrow_details(&invoice_id);
    assert_eq!(escrow_details.status, crate::payments::EscrowStatus::Held);
    // created_at is set to ledger timestamp (u64 is always >= 0)
    assert_eq!(escrow_details.amount, bid_amount);

    // Test status progression: Held -> Released
    client.release_escrow_funds(&invoice_id);
    let escrow_details = client.get_escrow_details(&invoice_id);
    assert_eq!(
        escrow_details.status,
        crate::payments::EscrowStatus::Released
    );
}

#[test]
fn test_escrow_error_cases() {
    let env = Env::default();
    env.mock_all_auths();
    let contract_id = env.register(QuickLendXContract, ());
    let client = QuickLendXContractClient::new(&env, &contract_id);

    let fake_invoice_id = BytesN::from_array(&env, &[1u8; 32]);

    // Test getting escrow for non-existent invoice
    let result = client.try_get_escrow_status(&fake_invoice_id);
    assert!(result.is_err());

    let result = client.try_get_escrow_details(&fake_invoice_id);
    assert!(result.is_err());

    // Test releasing escrow for non-existent invoice
    let result = client.try_release_escrow_funds(&fake_invoice_id);
    assert!(result.is_err());

    // Test refunding escrow for non-existent invoice
    let result = client.try_refund_escrow_funds(&fake_invoice_id);
    assert!(result.is_err());
}

#[test]
fn test_escrow_double_operation_prevention() {
    let env = Env::default();
    env.mock_all_auths();
    let contract_id = env.register(QuickLendXContract, ());
    let client = QuickLendXContractClient::new(&env, &contract_id);

    let business = Address::generate(&env);
    let investor = Address::generate(&env);
    let currency = Address::generate(&env);
    let due_date = env.ledger().timestamp() + 86400;
    let bid_amount = 1000i128;

    // Create and verify invoice
    let invoice_id = client.store_invoice(
        &business,
        &bid_amount,
        &currency,
        &due_date,
        &String::from_str(&env, "Test invoice"),
        &InvoiceCategory::Services,
        &Vec::new(&env),
    );
    client.update_invoice_status(&invoice_id, &InvoiceStatus::Verified);

    // Place and accept bid
    let bid_id = client.place_bid(&investor, &invoice_id, &bid_amount, &1100);
    client.accept_bid(&invoice_id, &bid_id);

    // Release escrow funds
    client.release_escrow_funds(&invoice_id);

    // Try to release again (should fail)
    let result = client.try_release_escrow_funds(&invoice_id);
    assert!(result.is_err());

    // Try to refund after release (should fail)
    let result = client.try_refund_escrow_funds(&invoice_id);
    assert!(result.is_err());
}

#[test]
fn test_unique_investment_id_generation() {
    let env = Env::default();
    let contract_id = env.register_contract(None, QuickLendXContract);

    env.as_contract(&contract_id, || {
        let mut ids = Vec::new(&env);

        // Generate 100 unique investment IDs (reduced for faster testing)
        for _ in 0..100 {
            let id = crate::investment::InvestmentStorage::generate_unique_investment_id(&env);

            // Check if this ID already exists in our vector
            for i in 0..ids.len() {
                let existing_id = ids.get(i).unwrap();
                assert_ne!(id, existing_id, "Duplicate investment ID generated");
            }

            ids.push_back(id);
        }
    });
}

// Rating System Tests (from feat-invoice_rating_system branch)

#[test]
fn test_add_invoice_rating() {
    let env = Env::default();
    let contract_id = env.register_contract(None, QuickLendXContract);
    let client = QuickLendXContractClient::new(&env, &contract_id);

    let business = Address::generate(&env);
    let investor = Address::generate(&env);
    let currency = Address::generate(&env);
    let due_date = env.ledger().timestamp() + 86400;

    // Create and fund an invoice
    let invoice_id = client.store_invoice(
        &business,
        &1000,
        &currency,
        &due_date,
        &String::from_str(&env, "Test invoice"),
        &InvoiceCategory::Services,
        &Vec::new(&env),
    );

    // Verify the invoice
    client.update_invoice_status(&invoice_id, &InvoiceStatus::Verified);

    // Fund the invoice properly
    env.as_contract(&contract_id, || {
        let mut invoice = InvoiceStorage::get_invoice(&env, &invoice_id).unwrap();
        invoice.mark_as_funded(&env, investor.clone(), 1000, env.ledger().timestamp());
        InvoiceStorage::update_invoice(&env, &invoice);
    });

    // Add rating with proper authentication
    env.as_contract(&contract_id, || {
        let mut invoice = InvoiceStorage::get_invoice(&env, &invoice_id).unwrap();
        invoice
            .add_rating(
                5,
                String::from_str(&env, "Great service!"),
                investor,
                env.ledger().timestamp(),
            )
            .unwrap();
        InvoiceStorage::update_invoice(&env, &invoice);
    });

    // Verify rating was added
    let invoice = client.get_invoice(&invoice_id);
    assert_eq!(invoice.average_rating, Some(5));
    assert_eq!(invoice.total_ratings, 1);
    assert!(invoice.has_ratings());
    assert_eq!(invoice.get_highest_rating(), Some(5));
    assert_eq!(invoice.get_lowest_rating(), Some(5));
}

#[test]
fn test_add_invoice_rating_validation() {
    let env = Env::default();
    let contract_id = env.register_contract(None, QuickLendXContract);
    let client = QuickLendXContractClient::new(&env, &contract_id);

    let business = Address::generate(&env);
    let investor = Address::generate(&env);
    let currency = Address::generate(&env);
    let due_date = env.ledger().timestamp() + 86400;

    // Create invoice
    let invoice_id = client.store_invoice(
        &business,
        &1000,
        &currency,
        &due_date,
        &String::from_str(&env, "Test invoice"),
        &InvoiceCategory::Services,
        &Vec::new(&env),
    );

    // Fund the invoice
    env.as_contract(&contract_id, || {
        let mut invoice = InvoiceStorage::get_invoice(&env, &invoice_id).unwrap();
        invoice.mark_as_funded(&env, investor.clone(), 1000, env.ledger().timestamp());
        InvoiceStorage::update_invoice(&env, &invoice);
    });

    let investor = Address::generate(&env);

    // Test invalid rating (0)
    let result = client.try_add_invoice_rating(
        &invoice_id,
        &0,
        &String::from_str(&env, "Invalid"),
        &investor,
    );
    assert!(result.is_err());

    // Test invalid rating (6)
    let result = client.try_add_invoice_rating(
        &invoice_id,
        &6,
        &String::from_str(&env, "Invalid"),
        &investor,
    );
    assert!(result.is_err());

    // Test rating on pending invoice (should fail)
    let pending_invoice_id = client.store_invoice(
        &business,
        &2000,
        &currency,
        &due_date,
        &String::from_str(&env, "Pending invoice"),
        &InvoiceCategory::Services,
        &Vec::new(&env),
    );
    let result = client.try_add_invoice_rating(
        &pending_invoice_id,
        &5,
        &String::from_str(&env, "Should fail"),
        &investor,
    );
    assert!(result.is_err());
}

#[test]
fn test_multiple_ratings() {
    let env = Env::default();
    let contract_id = env.register_contract(None, QuickLendXContract);
    let client = QuickLendXContractClient::new(&env, &contract_id);

    let business = Address::generate(&env);
    let investor = Address::generate(&env);
    let currency = Address::generate(&env);
    let due_date = env.ledger().timestamp() + 86400;

    // Create and fund invoice
    let invoice_id = client.store_invoice(
        &business,
        &1000,
        &currency,
        &due_date,
        &String::from_str(&env, "Test invoice"),
        &InvoiceCategory::Services,
        &Vec::new(&env),
    );

    env.as_contract(&contract_id, || {
        let mut invoice = InvoiceStorage::get_invoice(&env, &invoice_id).unwrap();
        invoice.mark_as_funded(&env, investor.clone(), 1000, env.ledger().timestamp());
        InvoiceStorage::update_invoice(&env, &invoice);
    });

    // Add a single rating (since only one investor can rate per invoice)
    env.as_contract(&contract_id, || {
        let mut invoice = InvoiceStorage::get_invoice(&env, &invoice_id).unwrap();
        invoice
            .add_rating(
                5,
                String::from_str(&env, "Excellent!"),
                investor,
                env.ledger().timestamp(),
            )
            .unwrap();
        InvoiceStorage::update_invoice(&env, &invoice);
    });

    // Verify rating was added correctly
    let invoice = client.get_invoice(&invoice_id);
    assert_eq!(invoice.average_rating, Some(5));
    assert_eq!(invoice.total_ratings, 1);
    assert_eq!(invoice.get_highest_rating(), Some(5));
    assert_eq!(invoice.get_lowest_rating(), Some(5));
}

#[test]
fn test_duplicate_rating_prevention() {
    let env = Env::default();
    let contract_id = env.register_contract(None, QuickLendXContract);
    let client = QuickLendXContractClient::new(&env, &contract_id);

    let business = Address::generate(&env);
    let investor = Address::generate(&env);
    let currency = Address::generate(&env);
    let due_date = env.ledger().timestamp() + 86400;

    // Create and fund invoice
    let invoice_id = client.store_invoice(
        &business,
        &1000,
        &currency,
        &due_date,
        &String::from_str(&env, "Test invoice"),
        &InvoiceCategory::Services,
        &Vec::new(&env),
    );

    env.as_contract(&contract_id, || {
        let mut invoice = InvoiceStorage::get_invoice(&env, &invoice_id).unwrap();
        invoice.mark_as_funded(&env, investor.clone(), 1000, env.ledger().timestamp());
        InvoiceStorage::update_invoice(&env, &invoice);
    });

    // Add first rating
    env.as_contract(&contract_id, || {
        let mut invoice = InvoiceStorage::get_invoice(&env, &invoice_id).unwrap();
        invoice
            .add_rating(
                5,
                String::from_str(&env, "First rating"),
                investor.clone(),
                env.ledger().timestamp(),
            )
            .unwrap();
        InvoiceStorage::update_invoice(&env, &invoice);
    });

    // Try to add duplicate rating (should fail)
    env.as_contract(&contract_id, || {
        let mut invoice = InvoiceStorage::get_invoice(&env, &invoice_id).unwrap();
        let result = invoice.add_rating(
            4,
            String::from_str(&env, "Duplicate"),
            investor,
            env.ledger().timestamp(),
        );
        assert!(result.is_err());
    });

    // Verify only one rating exists
    let invoice = client.get_invoice(&invoice_id);
    assert_eq!(invoice.total_ratings, 1);
    assert_eq!(invoice.average_rating, Some(5));
}

#[test]
fn test_rating_queries() {
    let env = Env::default();
    let contract_id = env.register_contract(None, QuickLendXContract);
    let client = QuickLendXContractClient::new(&env, &contract_id);

    let business1 = Address::generate(&env);
    let currency = Address::generate(&env);
    let due_date = env.ledger().timestamp() + 86400;

    // Create and fund a single invoice first
    let invoice1_id = client.store_invoice(
        &business1,
        &1000,
        &currency,
        &due_date,
        &String::from_str(&env, "Invoice 1"),
        &InvoiceCategory::Services,
        &Vec::new(&env),
    );

    // Add rating with proper authentication
    env.as_contract(&contract_id, || {
        let investor1 = Address::generate(&env);

        // Update invoice to have investor and add to funded status list
        let mut invoice1 = InvoiceStorage::get_invoice(&env, &invoice1_id).unwrap();
        invoice1.mark_as_funded(&env, investor1.clone(), 1000, env.ledger().timestamp());
        invoice1
            .add_rating(
                5,
                String::from_str(&env, "Excellent"),
                investor1,
                env.ledger().timestamp(),
            )
            .unwrap();
        InvoiceStorage::update_invoice(&env, &invoice1);
        InvoiceStorage::remove_from_status_invoices(&env, &InvoiceStatus::Pending, &invoice1_id);
        InvoiceStorage::add_to_status_invoices(&env, &InvoiceStatus::Funded, &invoice1_id);
    });

    // Verify that invoice is properly moved to Funded status
    env.as_contract(&contract_id, || {
        let pending_invoices =
            InvoiceStorage::get_invoices_by_status(&env, &InvoiceStatus::Pending);
        assert_eq!(
            pending_invoices.len(),
            0,
            "No invoices should be in Pending status"
        );

        let funded_invoices = InvoiceStorage::get_invoices_by_status(&env, &InvoiceStatus::Funded);
        assert_eq!(
            funded_invoices.len(),
            1,
            "Invoice should be in Funded status"
        );
    });

    // Test rating query
    let high_rated_invoices = client.get_invoices_with_rating_above(&4);
    assert_eq!(high_rated_invoices.len(), 1); // invoice1 (5)
    assert!(high_rated_invoices.contains(&invoice1_id));

    let rated_count = client.get_invoices_with_ratings_count();
    assert_eq!(rated_count, 1);
}

#[test]
fn test_rating_statistics() {
    let env = Env::default();
    let contract_id = env.register_contract(None, QuickLendXContract);
    let client = QuickLendXContractClient::new(&env, &contract_id);

    let business = Address::generate(&env);
    let investor = Address::generate(&env);
    let currency = Address::generate(&env);
    let due_date = env.ledger().timestamp() + 86400;

    // Create and fund invoice
    let invoice_id = client.store_invoice(
        &business,
        &1000,
        &currency,
        &due_date,
        &String::from_str(&env, "Test invoice"),
        &InvoiceCategory::Services,
        &Vec::new(&env),
    );

    env.as_contract(&contract_id, || {
        let mut invoice = InvoiceStorage::get_invoice(&env, &invoice_id).unwrap();
        invoice.mark_as_funded(&env, investor.clone(), 1000, env.ledger().timestamp());
        InvoiceStorage::update_invoice(&env, &invoice);
    });

    // Add a single rating (since only one investor can rate per invoice)
    env.as_contract(&contract_id, || {
        let mut invoice = InvoiceStorage::get_invoice(&env, &invoice_id).unwrap();
        invoice
            .add_rating(
                3,
                String::from_str(&env, "Average"),
                investor,
                env.ledger().timestamp(),
            )
            .unwrap();
        InvoiceStorage::update_invoice(&env, &invoice);
    });

    // Get rating statistics
    let (avg_rating, total_ratings, highest, lowest) = client.get_invoice_rating_stats(&invoice_id);

    assert_eq!(avg_rating, Some(3)); // Single rating of 3
    assert_eq!(total_ratings, 1);
    assert_eq!(highest, Some(3));
    assert_eq!(lowest, Some(3));
}

#[test]
fn test_rating_on_unfunded_invoice() {
    let env = Env::default();
    let contract_id = env.register_contract(None, QuickLendXContract);
    let client = QuickLendXContractClient::new(&env, &contract_id);

    let business = Address::generate(&env);
    let currency = Address::generate(&env);
    let due_date = env.ledger().timestamp() + 86400;

    // Create invoice but don't fund it
    let invoice_id = client.store_invoice(
        &business,
        &1000,
        &currency,
        &due_date,
        &String::from_str(&env, "Unfunded invoice"),
        &InvoiceCategory::Services,
        &Vec::new(&env),
    );

    // Try to rate unfunded invoice (should fail)
    // Note: This test is simplified since the client wrapper doesn't expose Result types
    // In a real scenario, this would be tested at the contract level

    // Verify no rating was added
    let invoice = client.get_invoice(&invoice_id);
    assert_eq!(invoice.total_ratings, 0);
    assert!(!invoice.has_ratings());
    assert!(invoice.average_rating.is_none());
}

// Business KYC/Verification Tests (from main branch)

#[test]
fn test_submit_kyc_application() {
    let env = Env::default();
    let contract_id = env.register_contract(None, QuickLendXContract);
    let client = QuickLendXContractClient::new(&env, &contract_id);

    let business = Address::generate(&env);
    let kyc_data = String::from_str(&env, "Business registration documents");

    // Mock business authorization
    env.mock_all_auths();

    client.submit_kyc_application(&business, &kyc_data);

    // Verify KYC was submitted
    let verification = client.get_business_verification_status(&business);
    assert!(verification.is_some());
    let verification = verification.unwrap();
    assert_eq!(verification.business, business);
    assert_eq!(verification.kyc_data, kyc_data);
    assert!(matches!(
        verification.status,
        verification::BusinessVerificationStatus::Pending
    ));
}

#[test]
fn test_verify_business() {
    let env = Env::default();
    let contract_id = env.register_contract(None, QuickLendXContract);
    let client = QuickLendXContractClient::new(&env, &contract_id);

    let admin = Address::generate(&env);
    let business = Address::generate(&env);
    let kyc_data = String::from_str(&env, "Business registration documents");

    // Set admin
    client.set_admin(&admin);

    // Submit KYC application
    env.mock_all_auths();
    client.submit_kyc_application(&business, &kyc_data);

    // Verify business
    env.mock_all_auths();
    client.verify_business(&admin, &business);

    // Check verification status
    let verification = client.get_business_verification_status(&business);
    assert!(verification.is_some());
    let verification = verification.unwrap();
    assert!(matches!(
        verification.status,
        verification::BusinessVerificationStatus::Verified
    ));
    assert!(verification.verified_at.is_some());
    assert_eq!(verification.verified_by, Some(admin));
}

#[test]
fn test_reject_business() {
    let env = Env::default();
    let contract_id = env.register_contract(None, QuickLendXContract);
    let client = QuickLendXContractClient::new(&env, &contract_id);

    let admin = Address::generate(&env);
    let business = Address::generate(&env);
    let kyc_data = String::from_str(&env, "Business registration documents");
    let rejection_reason = String::from_str(&env, "Incomplete documentation");

    // Set admin
    client.set_admin(&admin);

    // Submit KYC application
    env.mock_all_auths();
    client.submit_kyc_application(&business, &kyc_data);

    // Reject business
    env.mock_all_auths();
    client.reject_business(&admin, &business, &rejection_reason);

    // Check verification status
    let verification = client.get_business_verification_status(&business);
    assert!(verification.is_some());
    let verification = verification.unwrap();
    assert!(matches!(
        verification.status,
        verification::BusinessVerificationStatus::Rejected
    ));
    assert_eq!(verification.rejection_reason, Some(rejection_reason));
}

#[test]
fn test_upload_invoice_requires_verification() {
    let env = Env::default();
    let contract_id = env.register_contract(None, QuickLendXContract);
    let client = QuickLendXContractClient::new(&env, &contract_id);

    let business = Address::generate(&env);
    let currency = Address::generate(&env);
    let amount = 1000;
    let due_date = env.ledger().timestamp() + 86400;
    let description = String::from_str(&env, "Test invoice");

    // Mock business authorization
    env.mock_all_auths();

    // Try to upload invoice without verification - should fail
    let result = client.try_upload_invoice(
        &business,
        &amount,
        &currency,
        &due_date,
        &description,
        &InvoiceCategory::Services,
        &Vec::new(&env),
    );
    assert!(result.is_err());

    // Submit KYC and verify business
    let admin = Address::generate(&env);
    let kyc_data = String::from_str(&env, "Business registration documents");

    client.set_admin(&admin);
    env.mock_all_auths();
    client.submit_kyc_application(&business, &kyc_data);

    env.mock_all_auths();
    client.verify_business(&admin, &business);

    // Now try to upload invoice - should succeed
    env.mock_all_auths();
    let _invoice_id = client.upload_invoice(
        &business,
        &amount,
        &currency,
        &due_date,
        &description,
        &InvoiceCategory::Services,
        &Vec::new(&env),
    );
}

#[test]
fn test_kyc_already_pending() {
    let env = Env::default();
    let contract_id = env.register_contract(None, QuickLendXContract);
    let client = QuickLendXContractClient::new(&env, &contract_id);

    let business = Address::generate(&env);
    let kyc_data = String::from_str(&env, "Business registration documents");

    // Mock business authorization
    env.mock_all_auths();

    // Submit KYC application
    client.submit_kyc_application(&business, &kyc_data);

    // Try to submit again - should fail
    let result = client.try_submit_kyc_application(&business, &kyc_data);
    assert!(result.is_err());
}

#[test]
fn test_kyc_already_verified() {
    let env = Env::default();
    let contract_id = env.register_contract(None, QuickLendXContract);
    let client = QuickLendXContractClient::new(&env, &contract_id);

    let admin = Address::generate(&env);
    let business = Address::generate(&env);
    let kyc_data = String::from_str(&env, "Business registration documents");

    // Set admin and submit KYC
    client.set_admin(&admin);
    env.mock_all_auths();
    client.submit_kyc_application(&business, &kyc_data);

    // Verify business
    env.mock_all_auths();
    client.verify_business(&admin, &business);

    // Try to submit KYC again - should fail
    let result = client.try_submit_kyc_application(&business, &kyc_data);
    assert!(result.is_err());
}

#[test]
fn test_kyc_resubmission_after_rejection() {
    let env = Env::default();
    let contract_id = env.register_contract(None, QuickLendXContract);
    let client = QuickLendXContractClient::new(&env, &contract_id);

    let admin = Address::generate(&env);
    let business = Address::generate(&env);
    let kyc_data = String::from_str(&env, "Business registration documents");
    let rejection_reason = String::from_str(&env, "Incomplete documentation");

    // Set admin and submit KYC
    client.set_admin(&admin);
    env.mock_all_auths();
    client.submit_kyc_application(&business, &kyc_data);

    // Reject business
    env.mock_all_auths();
    client.reject_business(&admin, &business, &rejection_reason);

    // Try to resubmit KYC - should succeed
    let new_kyc_data = String::from_str(&env, "Updated business registration documents");
    env.mock_all_auths();
    client.submit_kyc_application(&business, &new_kyc_data);

    // Check status is back to pending
    let verification = client.get_business_verification_status(&business);
    assert!(verification.is_some());
    let verification = verification.unwrap();
    assert!(matches!(
        verification.status,
        verification::BusinessVerificationStatus::Pending
    ));
    assert_eq!(verification.kyc_data, new_kyc_data);
}

#[test]
fn test_verification_unauthorized_access() {
    let env = Env::default();
    let contract_id = env.register_contract(None, QuickLendXContract);
    let client = QuickLendXContractClient::new(&env, &contract_id);

    let admin = Address::generate(&env);
    let business = Address::generate(&env);
    let unauthorized_admin = Address::generate(&env);

    // Set admin
    client.set_admin(&admin);

    // Submit KYC application
    env.mock_all_auths();
    let kyc_data = String::from_str(&env, "Business registration documents");
    client.submit_kyc_application(&business, &kyc_data);

    // Try to verify with unauthorized admin - should fail
    env.mock_all_auths();
    let result = client.try_verify_business(&unauthorized_admin, &business);
    assert!(result.is_err());
}

#[test]
fn test_get_verification_lists() {
    let env = Env::default();
    let contract_id = env.register_contract(None, QuickLendXContract);
    let client = QuickLendXContractClient::new(&env, &contract_id);

    let admin = Address::generate(&env);
    let business1 = Address::generate(&env);
    let business2 = Address::generate(&env);
    let business3 = Address::generate(&env);

    // Set admin
    client.set_admin(&admin);

    // Submit KYC applications
    env.mock_all_auths();
    let kyc_data = String::from_str(&env, "Business registration documents");
    client.submit_kyc_application(&business1, &kyc_data);
    client.submit_kyc_application(&business2, &kyc_data);
    client.submit_kyc_application(&business3, &kyc_data);

    // Verify business1, reject business2, leave business3 pending
    env.mock_all_auths();
    client.verify_business(&admin, &business1);
    client.reject_business(&admin, &business2, &String::from_str(&env, "Rejected"));

    // Check lists
    let verified = client.get_verified_businesses();
    let pending = client.get_pending_businesses();
    let rejected = client.get_rejected_businesses();

    assert_eq!(verified.len(), 1);
    assert_eq!(pending.len(), 1);
    assert_eq!(rejected.len(), 1);

    assert!(verified.contains(&business1));
    assert!(pending.contains(&business3));
    assert!(rejected.contains(&business2));
}

#[test]
fn test_create_and_restore_backup() {
    let env = Env::default();
    let contract_id = env.register_contract(None, QuickLendXContract);
    let client = QuickLendXContractClient::new(&env, &contract_id);

    // Set up admin
    let admin = Address::generate(&env);
    client.set_admin(&admin);

    // Create test invoices
    let business = Address::generate(&env);
    let currency = Address::generate(&env);
    let due_date = env.ledger().timestamp() + 86400;

    let invoice1_id = client.store_invoice(
        &business,
        &1000,
        &currency,
        &due_date,
        &String::from_str(&env, "Invoice 1"),
        &InvoiceCategory::Services,
        &Vec::new(&env),
    );

    let invoice2_id = client.store_invoice(
        &business,
        &2000,
        &currency,
        &due_date,
        &String::from_str(&env, "Invoice 2"),
        &InvoiceCategory::Services,
        &Vec::new(&env),
    );

    // Create backup
    env.mock_all_auths();
    let backup_id = client.create_backup(&String::from_str(&env, "Initial backup"));

    // Verify backup was created
    let backup = client.get_backup_details(&backup_id);
    assert!(backup.is_some());
    let backup = backup.unwrap();
    assert_eq!(backup.invoice_count, 2);
    assert_eq!(backup.status, BackupStatus::Active);

    // Clear invoices - use the contract's clear method
    env.mock_all_auths();
    env.as_contract(&contract_id, || {
        QuickLendXContract::clear_all_invoices(&env).unwrap();
    });

    // Verify invoices are gone
    assert!(client.try_get_invoice(&invoice1_id).is_err());
    assert!(client.try_get_invoice(&invoice2_id).is_err());

    // Restore backup
    env.mock_all_auths();
    client.restore_backup(&backup_id);

    // Verify invoices are back
    let invoice1 = client.get_invoice(&invoice1_id);
    assert_eq!(invoice1.amount, 1000);
    let invoice2 = client.get_invoice(&invoice2_id);
    assert_eq!(invoice2.amount, 2000);
}

#[test]
fn test_backup_validation() {
    let env = Env::default();
    let contract_id = env.register_contract(None, QuickLendXContract);
    let client = QuickLendXContractClient::new(&env, &contract_id);

    // Set up admin
    let admin = Address::generate(&env);
    client.set_admin(&admin);

    // Create test invoice
    let business = Address::generate(&env);
    let currency = Address::generate(&env);
    let due_date = env.ledger().timestamp() + 86400;

    client.store_invoice(
        &business,
        &1000,
        &currency,
        &due_date,
        &String::from_str(&env, "Test invoice"),
        &InvoiceCategory::Services,
        &Vec::new(&env),
    );

    // Create backup
    env.mock_all_auths();
    let backup_id = client.create_backup(&String::from_str(&env, "Test backup"));

    // Validate backup
    let is_valid = client.validate_backup(&backup_id);
    assert!(is_valid);

    // Tamper with backup data (simulate corruption)
    env.as_contract(&contract_id, || {
        let mut backup = BackupStorage::get_backup(&env, &backup_id).unwrap();
        backup.invoice_count = 999; // Incorrect count
        BackupStorage::update_backup(&env, &backup);
    });

    // Validate should fail now
    let is_valid = client.validate_backup(&backup_id);
    assert!(!is_valid);
}

#[test]
fn test_backup_cleanup() {
    let env = Env::default();
    let contract_id = env.register_contract(None, QuickLendXContract);
    let client = QuickLendXContractClient::new(&env, &contract_id);

    // Set up admin
    let admin = Address::generate(&env);
    client.set_admin(&admin);

    // Create multiple backups with simple descriptions
    env.mock_all_auths();
    for i in 0..10 {
        let description = if i == 0 {
            String::from_str(&env, "Backup 0")
        } else if i == 1 {
            String::from_str(&env, "Backup 1")
        } else {
            // Continue this pattern or just use a generic description
            String::from_str(&env, "Backup")
        };
        client.create_backup(&description);
    }

    // Verify only last 5 backups are kept
    let backups = client.get_backups();
    assert_eq!(backups.len(), 5);
}

#[test]
fn test_archive_backup() {
    let env = Env::default();
    let contract_id = env.register_contract(None, QuickLendXContract);
    let client = QuickLendXContractClient::new(&env, &contract_id);

    // Set up admin
    let admin = Address::generate(&env);
    client.set_admin(&admin);

    // Create backup
    env.mock_all_auths();
    let backup_id = client.create_backup(&String::from_str(&env, "Test backup"));

    // Archive backup
    client.archive_backup(&backup_id);

    // Verify backup is archived
    let backup = client.get_backup_details(&backup_id);
    assert!(backup.is_some());
    assert_eq!(backup.unwrap().status, BackupStatus::Archived);

    // Verify backup is removed from active list
    let backups = client.get_backups();
    assert!(!backups.contains(&backup_id));
}

#[test]
fn test_audit_trail_creation() {
    let env = Env::default();
    let contract_id = env.register_contract(None, QuickLendXContract);
    let client = QuickLendXContractClient::new(&env, &contract_id);
    
    // Allow unauthenticated calls for test simplicity
    env.mock_all_auths();

    let business = Address::generate(&env);
    let admin = Address::generate(&env);
    let amount = 1000i128;
    let currency = Address::generate(&env);
    let due_date = env.ledger().timestamp() + 86400;
    let description = String::from_str(&env, "Test invoice");
    // Verify business setup
    client.set_admin(&admin);
    client.submit_kyc_application(&business, &String::from_str(&env, "KYC data"));
    client.verify_business(&admin, &business);
    
    // Upload invoice
    let invoice_id = client.upload_invoice(&business, &amount, &currency, &due_date, &description, &InvoiceCategory::Services, &Vec::new(&env));
    
    // Check audit trail was created
    let audit_trail = client.get_invoice_audit_trail(&invoice_id);
    assert!(!audit_trail.is_empty());
    
    // Verify audit entry details
    let audit_entry = client.get_audit_entry(&audit_trail.get(0).unwrap());
    assert_eq!(audit_entry.invoice_id, invoice_id);
    assert_eq!(audit_entry.operation, AuditOperation::InvoiceCreated);
    assert_eq!(audit_entry.actor, business);
}

#[test]
fn test_audit_integrity_validation() {
    let env = Env::default();
    let contract_id = env.register_contract(None, QuickLendXContract);
    let client = QuickLendXContractClient::new(&env, &contract_id);
    
    // Allow unauthenticated calls for test simplicity
    env.mock_all_auths();

    let business = Address::generate(&env);
    let admin = Address::generate(&env);
    let amount = 1000i128;
    let currency = Address::generate(&env);
    let due_date = env.ledger().timestamp() + 86400;
    let description = String::from_str(&env, "Test invoice");
    // Verify business setup
    client.set_admin(&admin);
    client.submit_kyc_application(&business, &String::from_str(&env, "KYC data"));
    client.verify_business(&admin, &business);
    
    // Upload and verify invoice
    let invoice_id = client.upload_invoice(&business, &amount, &currency, &due_date, &description, &InvoiceCategory::Services, &Vec::new(&env));
    client.verify_invoice(&invoice_id);
    
    // Validate audit integrity
    let is_valid = client.validate_invoice_audit_integrity(&invoice_id);
    assert!(is_valid);
}

#[test]
fn test_audit_query_functionality() {
    let env = Env::default();
    let contract_id = env.register_contract(None, QuickLendXContract);
    let client = QuickLendXContractClient::new(&env, &contract_id);
    
    // Allow unauthenticated calls for test simplicity
    env.mock_all_auths();

    let business = Address::generate(&env);
    let admin = Address::generate(&env);
    let amount = 1000i128;
    let currency = Address::generate(&env);
    let due_date = env.ledger().timestamp() + 86400;
    let description = String::from_str(&env, "Test invoice");
    // Verify business setup
    client.set_admin(&admin);
    client.submit_kyc_application(&business, &String::from_str(&env, "KYC data"));
    client.verify_business(&admin, &business);
    
    // Create multiple invoices
    let invoice_id1 = client.upload_invoice(&business, &amount, &currency, &due_date, &description, &InvoiceCategory::Services, &Vec::new(&env));
    let amount2 = amount * 2;
    let invoice_id2 = client.upload_invoice(&business, &amount2, &currency, &due_date, &description, &InvoiceCategory::Services, &Vec::new(&env));
    
    // Query by operation type
    let filter = AuditQueryFilter {
        invoice_id: None,
        operation: AuditOperationFilter::Specific(AuditOperation::InvoiceCreated),
        actor: None,
        start_timestamp: None,
        end_timestamp: None,
    };
    
    let results = client.query_audit_logs(&filter, &10);
    assert_eq!(results.len(), 2);
    
    // Query by specific invoice
    let filter = AuditQueryFilter {
        invoice_id: Some(invoice_id1.clone()),
        operation: AuditOperationFilter::Any,
        actor: None,
        start_timestamp: None,
        end_timestamp: None,
    };
    
    let results = client.query_audit_logs(&filter, &10);
    assert!(!results.is_empty());
    assert_eq!(results.get(0).unwrap().invoice_id, invoice_id1);
}

#[test]
fn test_audit_statistics() {
    let env = Env::default();
    let contract_id = env.register_contract(None, QuickLendXContract);
    let client = QuickLendXContractClient::new(&env, &contract_id);
    
    // Allow unauthenticated calls for test simplicity
    env.mock_all_auths();

    let business = Address::generate(&env);
    let admin = Address::generate(&env);
    let amount = 1000i128;
    let currency = Address::generate(&env);
    let due_date = env.ledger().timestamp() + 86400;
    let description = String::from_str(&env, "Test invoice");
    // Verify business setup
    client.set_admin(&admin);
    client.submit_kyc_application(&business, &String::from_str(&env, "KYC data"));
    client.verify_business(&admin, &business);
    
    // Create and process invoices
    let invoice_id = client.upload_invoice(&business, &amount, &currency, &due_date, &description, &InvoiceCategory::Services, &Vec::new(&env));
    client.verify_invoice(&invoice_id);
    
    // Get audit statistics
    let stats = client.get_audit_stats();
    assert!(stats.total_entries > 0);
    assert!(stats.unique_actors > 0);
}

<<<<<<< HEAD
// Notification System Tests

#[test]
fn test_notification_preferences_default() {
=======
// Dispute Resolution System Tests

#[test]
fn test_create_dispute() {
>>>>>>> b755cf4d
    let env = Env::default();
    let contract_id = env.register_contract(None, QuickLendXContract);
    let client = QuickLendXContractClient::new(&env, &contract_id);

<<<<<<< HEAD
    let user = Address::generate(&env);

    // Get default preferences
    let preferences = client.get_notification_preferences(&user);

    // Verify default preferences are set correctly
    assert_eq!(preferences.user, user);
    assert!(preferences.invoice_created);
    assert!(preferences.invoice_verified);
    assert!(preferences.bid_received);
    assert!(preferences.payment_received);
}

#[test]
fn test_update_notification_preferences() {
=======
    let business = Address::generate(&env);
    let currency = Address::generate(&env);
    let amount = 1000i128;
    let due_date = env.ledger().timestamp() + 86400;
    let description = String::from_str(&env, "Test invoice");

    // Create and verify invoice
    let invoice_id = client.upload_invoice(
        &business, 
        &amount, 
        &currency, 
        &due_date, 
        &description,
        &invoice::InvoiceCategory::Services,
        &vec![&env],
    );
    client.verify_invoice(&invoice_id);

    // Create dispute as business
    let reason = String::from_str(&env, "Payment not received");
    let evidence = String::from_str(&env, "Bank statement showing no payment");
    
    client.create_dispute(
        &invoice_id,
        &business,
        &reason,
        &evidence,
    );

    // Verify dispute was created
    let dispute_status = client.get_invoice_dispute_status(&invoice_id);
    assert_eq!(dispute_status, DisputeStatus::Disputed);

    let dispute_details = client.get_dispute_details(&invoice_id);
    assert!(dispute_details.is_some());
    
    let dispute = dispute_details.unwrap();
    assert_eq!(dispute.created_by, business);
    assert_eq!(dispute.reason, reason);
    assert_eq!(dispute.evidence, evidence);
    assert!(dispute.resolution.is_none());
}

#[test]
fn test_create_dispute_as_investor() {
>>>>>>> b755cf4d
    let env = Env::default();
    let contract_id = env.register_contract(None, QuickLendXContract);
    let client = QuickLendXContractClient::new(&env, &contract_id);

<<<<<<< HEAD
    let user = Address::generate(&env);
    env.mock_all_auths();

    // Get default preferences
    let mut preferences = client.get_notification_preferences(&user);

    // Update preferences
    preferences.invoice_created = false;
    preferences.bid_received = false;

    // Update preferences in contract
    client.update_notification_preferences(&user, &preferences);

    // Verify preferences were updated
    let updated_preferences = client.get_notification_preferences(&user);
    assert_eq!(updated_preferences.invoice_created, false);
    assert_eq!(updated_preferences.bid_received, false);
    assert_eq!(updated_preferences.payment_received, true); // Should remain true
}

#[test]
fn test_notification_creation_on_invoice_upload() {
=======
    let business = Address::generate(&env);
    let investor = Address::generate(&env);
    let currency = Address::generate(&env);
    let amount = 1000i128;
    let due_date = env.ledger().timestamp() + 86400;
    let description = String::from_str(&env, "Test invoice");

    // Create, verify, and fund invoice
    let invoice_id = client.upload_invoice(
        &business, 
        &amount, 
        &currency, 
        &due_date, 
        &description,
        &invoice::InvoiceCategory::Services,
        &vec![&env],
    );
    client.verify_invoice(&invoice_id);
    
    // Place and accept bid
    let bid_id = client.place_bid(
        &investor,
        &invoice_id,
        &amount,
        &(amount + 100),
    );
    client.accept_bid(&invoice_id, &bid_id);

    // Create dispute as investor
    let reason = String::from_str(&env, "Invoice details are incorrect");
    let evidence = String::from_str(&env, "Original contract shows different terms");
    
    client.create_dispute(
        &invoice_id,
        &investor,
        &reason,
        &evidence,
    );

    // Verify dispute was created
    let dispute_status = client.get_invoice_dispute_status(&invoice_id);
    assert_eq!(dispute_status, DisputeStatus::Disputed);

    let dispute_details = client.get_dispute_details(&invoice_id);
    assert!(dispute_details.is_some());
    
    let dispute = dispute_details.unwrap();
    assert_eq!(dispute.created_by, investor);
    assert_eq!(dispute.reason, reason);
    assert_eq!(dispute.evidence, evidence);
}

#[test]
fn test_unauthorized_dispute_creation() {
>>>>>>> b755cf4d
    let env = Env::default();
    let contract_id = env.register_contract(None, QuickLendXContract);
    let client = QuickLendXContractClient::new(&env, &contract_id);

    let business = Address::generate(&env);
<<<<<<< HEAD
    let admin = Address::generate(&env);
    let currency = Address::generate(&env);
    let due_date = env.ledger().timestamp() + 86400;

    // Set up admin and verify business
    client.set_admin(&admin);
    env.mock_all_auths();
    client.submit_kyc_application(&business, &String::from_str(&env, "KYC data"));
    client.verify_business(&admin, &business);

    // Upload invoice (should trigger notification)
    let invoice_id = client.upload_invoice(
        &business,
        &1000,
        &currency,
        &due_date,
        &String::from_str(&env, "Test invoice"),
        &InvoiceCategory::Services,
        &Vec::new(&env),
    );

    // Check that business has notifications
    let notifications = client.get_user_notifications(&business);
    assert!(notifications.len() > 0);
}

#[test]
fn test_notification_creation_on_bid_placement() {
=======
    let unauthorized = Address::generate(&env);
    let currency = Address::generate(&env);
    let amount = 1000i128;
    let due_date = env.ledger().timestamp() + 86400;
    let description = String::from_str(&env, "Test invoice");

    // Create and verify invoice
    let invoice_id = client.upload_invoice(
        &business, 
        &amount, 
        &currency, 
        &due_date, 
        &description,
        &invoice::InvoiceCategory::Services,
        &vec![&env],
    );
    client.verify_invoice(&invoice_id);

    // Try to create dispute as unauthorized party
    let reason = String::from_str(&env, "Invalid dispute");
    let evidence = String::from_str(&env, "Invalid evidence");
    
    let result = client.create_dispute(
        &invoice_id,
        &unauthorized,
        &reason,
        &evidence,
    );
    
    assert!(result.is_err());
}

#[test]
fn test_duplicate_dispute_prevention() {
>>>>>>> b755cf4d
    let env = Env::default();
    let contract_id = env.register_contract(None, QuickLendXContract);
    let client = QuickLendXContractClient::new(&env, &contract_id);

    let business = Address::generate(&env);
<<<<<<< HEAD
    let investor = Address::generate(&env);
    let admin = Address::generate(&env);
    let currency = Address::generate(&env);
    let due_date = env.ledger().timestamp() + 86400;

    // Set up admin and verify business
    client.set_admin(&admin);
    env.mock_all_auths();
    client.submit_kyc_application(&business, &String::from_str(&env, "KYC data"));
    client.verify_business(&admin, &business);

    // Upload and verify invoice
    let invoice_id = client.upload_invoice(
        &business,
        &1000,
        &currency,
        &due_date,
        &String::from_str(&env, "Test invoice"),
        &InvoiceCategory::Services,
        &Vec::new(&env),
    );
    client.verify_invoice(&invoice_id);

    // Place bid (should trigger notification to business)
    let bid_id = client.place_bid(&investor, &invoice_id, &1000, &1100);

    // Check that business received bid notification
    let business_notifications = client.get_user_notifications(&business);
    assert!(business_notifications.len() > 0);

    // Verify notification content
    let notification_id = business_notifications
        .get(business_notifications.len() - 1)
        .unwrap();
    let notification = client.get_notification(&notification_id);
    assert!(notification.is_some());
}

#[test]
fn test_notification_creation_on_invoice_status_change() {
=======
    let currency = Address::generate(&env);
    let amount = 1000i128;
    let due_date = env.ledger().timestamp() + 86400;
    let description = String::from_str(&env, "Test invoice");

    // Create and verify invoice
    let invoice_id = client.upload_invoice(
        &business, 
        &amount, 
        &currency, 
        &due_date, 
        &description,
        &invoice::InvoiceCategory::Services,
        &vec![&env],
    );
    client.verify_invoice(&invoice_id);

    // Create first dispute
    let reason1 = String::from_str(&env, "First dispute");
    let evidence1 = String::from_str(&env, "First evidence");
    
    client.create_dispute(
        &invoice_id,
        &business,
        &reason1,
        &evidence1,
    );

    // Try to create second dispute
    let reason2 = String::from_str(&env, "Second dispute");
    let evidence2 = String::from_str(&env, "Second evidence");
    
    let result = client.create_dispute(
        &invoice_id,
        &business,
        &reason2,
        &evidence2,
    );
    
    assert!(result.is_err());
}

#[test]
fn test_dispute_under_review() {
>>>>>>> b755cf4d
    let env = Env::default();
    let contract_id = env.register_contract(None, QuickLendXContract);
    let client = QuickLendXContractClient::new(&env, &contract_id);

    let business = Address::generate(&env);
    let admin = Address::generate(&env);
    let currency = Address::generate(&env);
<<<<<<< HEAD
    let due_date = env.ledger().timestamp() + 86400;

    // Set up admin and verify business
    client.set_admin(&admin);
    env.mock_all_auths();
    client.submit_kyc_application(&business, &String::from_str(&env, "KYC data"));
    client.verify_business(&admin, &business);

    // Upload invoice
    let invoice_id = client.upload_invoice(
        &business,
        &1000,
        &currency,
        &due_date,
        &String::from_str(&env, "Test invoice"),
        &InvoiceCategory::Services,
        &Vec::new(&env),
    );

    // Get initial notification count
    let initial_notifications = client.get_user_notifications(&business);
    let initial_count = initial_notifications.len();

    // Update invoice status (should trigger notification)
    client.update_invoice_status(&invoice_id, &InvoiceStatus::Verified);

    // Check that business received verification notification
    let updated_notifications = client.get_user_notifications(&business);
    assert!(updated_notifications.len() > initial_count);
}

#[test]
fn test_notification_delivery_status_update() {
=======
    let amount = 1000i128;
    let due_date = env.ledger().timestamp() + 86400;
    let description = String::from_str(&env, "Test invoice");

    // Set admin
    client.set_admin(&admin);

    // Create, verify invoice and create dispute
    let invoice_id = client.upload_invoice(
        &business, 
        &amount, 
        &currency, 
        &due_date, 
        &description,
        &invoice::InvoiceCategory::Services,
        &vec![&env],
    );
    client.verify_invoice(&invoice_id);
    
    let reason = String::from_str(&env, "Payment issue");
    let evidence = String::from_str(&env, "Payment evidence");
    
    client.create_dispute(
        &invoice_id,
        &business,
        &reason,
        &evidence,
    );

    // Put dispute under review
    client.put_dispute_under_review(
        &invoice_id,
        &admin,
    );

    // Verify dispute status
    let dispute_status = client.get_invoice_dispute_status(&invoice_id);
    assert_eq!(dispute_status, DisputeStatus::UnderReview);
}

#[test]
fn test_resolve_dispute() {
>>>>>>> b755cf4d
    let env = Env::default();
    let contract_id = env.register_contract(None, QuickLendXContract);
    let client = QuickLendXContractClient::new(&env, &contract_id);

    let business = Address::generate(&env);
    let admin = Address::generate(&env);
    let currency = Address::generate(&env);
<<<<<<< HEAD
    let due_date = env.ledger().timestamp() + 86400;

    // Set up admin and verify business
    client.set_admin(&admin);
    env.mock_all_auths();
    client.submit_kyc_application(&business, &String::from_str(&env, "KYC data"));
    client.verify_business(&admin, &business);

    // Upload invoice to trigger notification
    let invoice_id = client.upload_invoice(
        &business,
        &1000,
        &currency,
        &due_date,
        &String::from_str(&env, "Test invoice"),
        &InvoiceCategory::Services,
        &Vec::new(&env),
    );

    // Get the notification
    let notifications = client.get_user_notifications(&business);
    assert!(notifications.len() > 0);
    let notification_id = notifications.get(0).unwrap();

    // Update notification status
    client.update_notification_status(&notification_id, &NotificationDeliveryStatus::Sent);

    // Verify status was updated
    let notification = client.get_notification(&notification_id);
    assert!(notification.is_some());
    let notification = notification.unwrap();
    assert_eq!(
        notification.delivery_status,
        NotificationDeliveryStatus::Sent
    );
}

#[test]
fn test_user_notification_stats() {
=======
    let amount = 1000i128;
    let due_date = env.ledger().timestamp() + 86400;
    let description = String::from_str(&env, "Test invoice");

    // Set admin
    client.set_admin(&admin);

    // Create, verify invoice and create dispute
    let invoice_id = client.upload_invoice(
        &business, 
        &amount, 
        &currency, 
        &due_date, 
        &description,
        &invoice::InvoiceCategory::Services,
        &vec![&env],
    );
    client.verify_invoice(&invoice_id);
    
    let reason = String::from_str(&env, "Payment issue");
    let evidence = String::from_str(&env, "Payment evidence");
    
    client.create_dispute(
        &invoice_id,
        &business,
        &reason,
        &evidence,
    );

    // Put dispute under review
    client.put_dispute_under_review(
        &invoice_id,
        &admin,
    );

    // Resolve dispute
    let resolution = String::from_str(&env, "Payment confirmed, dispute resolved in favor of business");
    client.resolve_dispute(
        &invoice_id,
        &admin,
        &resolution,
    );

    // Verify dispute is resolved
    let dispute_status = client.get_invoice_dispute_status(&invoice_id);
    assert_eq!(dispute_status, DisputeStatus::Resolved);

    let dispute_details = client.get_dispute_details(&invoice_id);
    assert!(dispute_details.is_some());
    
    let dispute = dispute_details.unwrap();
    assert_eq!(dispute.resolution.unwrap(), resolution);
    assert_eq!(dispute.resolved_by.unwrap(), admin);
    assert!(dispute.resolved_at.is_some());
}

#[test]
fn test_get_invoices_with_disputes() {
    let env = Env::default();
    let contract_id = env.register_contract(None, QuickLendXContract);
    let client = QuickLendXContractClient::new(&env, &contract_id);

    let business1 = Address::generate(&env);
    let business2 = Address::generate(&env);
    let currency = Address::generate(&env);
    let amount = 1000i128;
    let due_date = env.ledger().timestamp() + 86400;
    let description = String::from_str(&env, "Test invoice");

    // Create invoices
    let invoice_id1 = client.upload_invoice(
        &business1, 
        &amount, 
        &currency, 
        &due_date, 
        &description,
        &invoice::InvoiceCategory::Services,
        &vec![&env],
    );
    let invoice_id2 = client.upload_invoice(
        &business2, 
        &amount, 
        &currency, 
        &due_date, 
        &description,
        &invoice::InvoiceCategory::Services,
        &vec![&env],
    );
    
    client.verify_invoice(&invoice_id1);
    client.verify_invoice(&invoice_id2);

    // Create disputes
    let reason = String::from_str(&env, "Payment issue");
    let evidence = String::from_str(&env, "Payment evidence");
    
    client.create_dispute(
        &invoice_id1,
        &business1,
        &reason,
        &evidence,
    );
    
    client.create_dispute(
        &invoice_id2,
        &business2,
        &reason,
        &evidence,
    );

    // Get all invoices with disputes
    let disputed_invoices = client.get_invoices_with_disputes();
    assert_eq!(disputed_invoices.len(), 2);
    assert!(disputed_invoices.contains(&invoice_id1));
    assert!(disputed_invoices.contains(&invoice_id2));
}

#[test]
fn test_get_invoices_by_dispute_status() {
>>>>>>> b755cf4d
    let env = Env::default();
    let contract_id = env.register_contract(None, QuickLendXContract);
    let client = QuickLendXContractClient::new(&env, &contract_id);

    let business = Address::generate(&env);
    let admin = Address::generate(&env);
    let currency = Address::generate(&env);
<<<<<<< HEAD
    let due_date = env.ledger().timestamp() + 86400;

    // Set up admin and verify business
    client.set_admin(&admin);
    env.mock_all_auths();
    client.submit_kyc_application(&business, &String::from_str(&env, "KYC data"));
    client.verify_business(&admin, &business);

    // Upload invoice to trigger notification
    let invoice_id = client.upload_invoice(
        &business,
        &1000,
        &currency,
        &due_date,
        &String::from_str(&env, "Test invoice"),
        &InvoiceCategory::Services,
        &Vec::new(&env),
    );

    // Get notification stats
    let stats = client.get_user_notification_stats(&business);

    // Verify stats - check that notifications were created
    assert!(stats.total_sent >= 0);
    assert!(stats.total_delivered >= 0);
    assert!(stats.total_read >= 0);
    assert!(stats.total_failed >= 0);
}

#[test]
fn test_overdue_invoice_notifications() {
=======
    let amount = 1000i128;
    let due_date = env.ledger().timestamp() + 86400;
    let description = String::from_str(&env, "Test invoice");

    // Set admin
    client.set_admin(&admin);

    // Create, verify invoice and create dispute
    let invoice_id = client.upload_invoice(
        &business, 
        &amount, 
        &currency, 
        &due_date, 
        &description,
        &invoice::InvoiceCategory::Services,
        &vec![&env],
    );
    client.verify_invoice(&invoice_id);
    
    let reason = String::from_str(&env, "Payment issue");
    let evidence = String::from_str(&env, "Payment evidence");
    
    client.create_dispute(
        &invoice_id,
        &business,
        &reason,
        &evidence,
    );

    // Get invoices with disputed status
    let disputed_invoices = client.get_invoices_by_dispute_status(&DisputeStatus::Disputed);
    assert_eq!(disputed_invoices.len(), 1);
    assert_eq!(disputed_invoices.get(0).unwrap(), invoice_id);

    // Put under review
    client.put_dispute_under_review(
        &invoice_id,
        &admin,
    );

    // Get invoices with under review status
    let under_review_invoices = client.get_invoices_by_dispute_status(&DisputeStatus::UnderReview);
    assert_eq!(under_review_invoices.len(), 1);
    assert_eq!(under_review_invoices.get(0).unwrap(), invoice_id);

    // Resolve dispute
    let resolution = String::from_str(&env, "Dispute resolved");
    client.resolve_dispute(
        &invoice_id,
        &admin,
        &resolution,
    );

    // Get invoices with resolved status
    let resolved_invoices = client.get_invoices_by_dispute_status(&DisputeStatus::Resolved);
    assert_eq!(resolved_invoices.len(), 1);
    assert_eq!(resolved_invoices.get(0).unwrap(), invoice_id);
}

#[test]
fn test_dispute_validation() {
>>>>>>> b755cf4d
    let env = Env::default();
    let contract_id = env.register_contract(None, QuickLendXContract);
    let client = QuickLendXContractClient::new(&env, &contract_id);

    let business = Address::generate(&env);
<<<<<<< HEAD
    let investor = Address::generate(&env);
    let admin = Address::generate(&env);
    let currency = Address::generate(&env);

    // Set up admin and verify business
    client.set_admin(&admin);
    env.mock_all_auths();
    client.submit_kyc_application(&business, &String::from_str(&env, "KYC data"));
    client.verify_business(&admin, &business);

    // Create invoice with future due date first
    let future_due_date = env.ledger().timestamp() + 86400;
    let invoice_id = client.store_invoice(
        &business,
        &1000,
        &currency,
        &future_due_date,
        &String::from_str(&env, "Test invoice"),
        &InvoiceCategory::Services,
        &Vec::new(&env),
    );

    // Verify and fund the invoice
    client.verify_invoice(&invoice_id);
    let bid_id = client.place_bid(&investor, &invoice_id, &1000, &1100);
    client.accept_bid(&invoice_id, &bid_id);

    // Check for overdue invoices (this will check current time vs due dates)
    let overdue_count = client.check_overdue_invoices();

    // Verify notifications were sent to both parties
    let business_notifications = client.get_user_notifications(&business);
    let investor_notifications = client.get_user_notifications(&investor);

    // Both business and investor should have notifications from previous actions
    assert!(business_notifications.len() > 0);
    assert!(investor_notifications.len() > 0);

    // The overdue check function should complete successfully
    assert!(overdue_count >= 0);
=======
    let currency = Address::generate(&env);
    let amount = 1000i128;
    let due_date = env.ledger().timestamp() + 86400;
    let description = String::from_str(&env, "Test invoice");

    // Create and verify invoice
    let invoice_id = client.upload_invoice(
        &business, 
        &amount, 
        &currency, 
        &due_date, 
        &description,
        &invoice::InvoiceCategory::Services,
        &vec![&env],
    );
    client.verify_invoice(&invoice_id);

    // Test empty reason
    let empty_reason = String::from_str(&env, "");
    let evidence = String::from_str(&env, "Valid evidence");
    
    let result = client.create_dispute(
        &invoice_id,
        &business,
        &empty_reason,
        &evidence,
    );
    assert!(result.is_err());

    // Test empty evidence
    let reason = String::from_str(&env, "Valid reason");
    let empty_evidence = String::from_str(&env, "");
    
    let result = client.create_dispute(
        &invoice_id,
        &business,
        &reason,
        &empty_evidence,
    );
    assert!(result.is_err());
>>>>>>> b755cf4d
}<|MERGE_RESOLUTION|>--- conflicted
+++ resolved
@@ -6,11 +6,8 @@
 use crate::audit::{
     AuditStorage, AuditQueryFilter, AuditOperation, AuditOperationFilter, log_invoice_operation
 };
-<<<<<<< HEAD
-use crate::invoice::InvoiceCategory;
-=======
-use crate::invoice::{DisputeStatus, Dispute};
->>>>>>> b755cf4d
+// Merged imports from both branches
+use crate::invoice::{InvoiceCategory, DisputeStatus, Dispute};
 
 #[test]
 fn test_store_invoice() {
@@ -338,7 +335,7 @@
 fn test_simple_bid_storage() {
     let env = Env::default();
     env.mock_all_auths();
-    let contract_id = env.register(QuickLendXContract, ());
+    let contract_id = env.register_contract(None, QuickLendXContract);
     let client = QuickLendXContractClient::new(&env, &contract_id);
 
     let business = Address::generate(&env);
@@ -392,7 +389,6 @@
         }
     });
     env.mock_all_auths();
-    let contract_id = env.register(QuickLendXContract, ());
     let client = QuickLendXContractClient::new(&env, &contract_id);
 
     let business = Address::generate(&env);
@@ -431,7 +427,7 @@
 fn test_escrow_creation_on_bid_acceptance() {
     let env = Env::default();
     env.mock_all_auths();
-    let contract_id = env.register(QuickLendXContract, ());
+    let contract_id = env.register_contract(None, QuickLendXContract);
     let client = QuickLendXContractClient::new(&env, &contract_id);
 
     let business = Address::generate(&env);
@@ -476,7 +472,7 @@
 fn test_escrow_release_on_verification() {
     let env = Env::default();
     env.mock_all_auths();
-    let contract_id = env.register(QuickLendXContract, ());
+    let contract_id = env.register_contract(None, QuickLendXContract);
     let client = QuickLendXContractClient::new(&env, &contract_id);
 
     let business = Address::generate(&env);
@@ -517,7 +513,7 @@
 fn test_escrow_refund() {
     let env = Env::default();
     env.mock_all_auths();
-    let contract_id = env.register(QuickLendXContract, ());
+    let contract_id = env.register_contract(None, QuickLendXContract);
     let client = QuickLendXContractClient::new(&env, &contract_id);
 
     let business = Address::generate(&env);
@@ -558,7 +554,7 @@
 fn test_escrow_status_tracking() {
     let env = Env::default();
     env.mock_all_auths();
-    let contract_id = env.register(QuickLendXContract, ());
+    let contract_id = env.register_contract(None, QuickLendXContract);
     let client = QuickLendXContractClient::new(&env, &contract_id);
 
     let business = Address::generate(&env);
@@ -602,7 +598,7 @@
 fn test_escrow_error_cases() {
     let env = Env::default();
     env.mock_all_auths();
-    let contract_id = env.register(QuickLendXContract, ());
+    let contract_id = env.register_contract(None, QuickLendXContract);
     let client = QuickLendXContractClient::new(&env, &contract_id);
 
     let fake_invoice_id = BytesN::from_array(&env, &[1u8; 32]);
@@ -627,7 +623,7 @@
 fn test_escrow_double_operation_prevention() {
     let env = Env::default();
     env.mock_all_auths();
-    let contract_id = env.register(QuickLendXContract, ());
+    let contract_id = env.register_contract(None, QuickLendXContract);
     let client = QuickLendXContractClient::new(&env, &contract_id);
 
     let business = Address::generate(&env);
@@ -1674,22 +1670,16 @@
     assert!(stats.unique_actors > 0);
 }
 
-<<<<<<< HEAD
-// Notification System Tests
+// --- Start of merged content ---
+
+// Notification System Tests (from feat-notif)
 
 #[test]
 fn test_notification_preferences_default() {
-=======
-// Dispute Resolution System Tests
-
-#[test]
-fn test_create_dispute() {
->>>>>>> b755cf4d
-    let env = Env::default();
-    let contract_id = env.register_contract(None, QuickLendXContract);
-    let client = QuickLendXContractClient::new(&env, &contract_id);
-
-<<<<<<< HEAD
+    let env = Env::default();
+    let contract_id = env.register_contract(None, QuickLendXContract);
+    let client = QuickLendXContractClient::new(&env, &contract_id);
+
     let user = Address::generate(&env);
 
     // Get default preferences
@@ -1705,58 +1695,10 @@
 
 #[test]
 fn test_update_notification_preferences() {
-=======
-    let business = Address::generate(&env);
-    let currency = Address::generate(&env);
-    let amount = 1000i128;
-    let due_date = env.ledger().timestamp() + 86400;
-    let description = String::from_str(&env, "Test invoice");
-
-    // Create and verify invoice
-    let invoice_id = client.upload_invoice(
-        &business, 
-        &amount, 
-        &currency, 
-        &due_date, 
-        &description,
-        &invoice::InvoiceCategory::Services,
-        &vec![&env],
-    );
-    client.verify_invoice(&invoice_id);
-
-    // Create dispute as business
-    let reason = String::from_str(&env, "Payment not received");
-    let evidence = String::from_str(&env, "Bank statement showing no payment");
-    
-    client.create_dispute(
-        &invoice_id,
-        &business,
-        &reason,
-        &evidence,
-    );
-
-    // Verify dispute was created
-    let dispute_status = client.get_invoice_dispute_status(&invoice_id);
-    assert_eq!(dispute_status, DisputeStatus::Disputed);
-
-    let dispute_details = client.get_dispute_details(&invoice_id);
-    assert!(dispute_details.is_some());
-    
-    let dispute = dispute_details.unwrap();
-    assert_eq!(dispute.created_by, business);
-    assert_eq!(dispute.reason, reason);
-    assert_eq!(dispute.evidence, evidence);
-    assert!(dispute.resolution.is_none());
-}
-
-#[test]
-fn test_create_dispute_as_investor() {
->>>>>>> b755cf4d
-    let env = Env::default();
-    let contract_id = env.register_contract(None, QuickLendXContract);
-    let client = QuickLendXContractClient::new(&env, &contract_id);
-
-<<<<<<< HEAD
+    let env = Env::default();
+    let contract_id = env.register_contract(None, QuickLendXContract);
+    let client = QuickLendXContractClient::new(&env, &contract_id);
+
     let user = Address::generate(&env);
     env.mock_all_auths();
 
@@ -1779,68 +1721,11 @@
 
 #[test]
 fn test_notification_creation_on_invoice_upload() {
-=======
-    let business = Address::generate(&env);
-    let investor = Address::generate(&env);
-    let currency = Address::generate(&env);
-    let amount = 1000i128;
-    let due_date = env.ledger().timestamp() + 86400;
-    let description = String::from_str(&env, "Test invoice");
-
-    // Create, verify, and fund invoice
-    let invoice_id = client.upload_invoice(
-        &business, 
-        &amount, 
-        &currency, 
-        &due_date, 
-        &description,
-        &invoice::InvoiceCategory::Services,
-        &vec![&env],
-    );
-    client.verify_invoice(&invoice_id);
-    
-    // Place and accept bid
-    let bid_id = client.place_bid(
-        &investor,
-        &invoice_id,
-        &amount,
-        &(amount + 100),
-    );
-    client.accept_bid(&invoice_id, &bid_id);
-
-    // Create dispute as investor
-    let reason = String::from_str(&env, "Invoice details are incorrect");
-    let evidence = String::from_str(&env, "Original contract shows different terms");
-    
-    client.create_dispute(
-        &invoice_id,
-        &investor,
-        &reason,
-        &evidence,
-    );
-
-    // Verify dispute was created
-    let dispute_status = client.get_invoice_dispute_status(&invoice_id);
-    assert_eq!(dispute_status, DisputeStatus::Disputed);
-
-    let dispute_details = client.get_dispute_details(&invoice_id);
-    assert!(dispute_details.is_some());
-    
-    let dispute = dispute_details.unwrap();
-    assert_eq!(dispute.created_by, investor);
-    assert_eq!(dispute.reason, reason);
-    assert_eq!(dispute.evidence, evidence);
-}
-
-#[test]
-fn test_unauthorized_dispute_creation() {
->>>>>>> b755cf4d
-    let env = Env::default();
-    let contract_id = env.register_contract(None, QuickLendXContract);
-    let client = QuickLendXContractClient::new(&env, &contract_id);
-
-    let business = Address::generate(&env);
-<<<<<<< HEAD
+    let env = Env::default();
+    let contract_id = env.register_contract(None, QuickLendXContract);
+    let client = QuickLendXContractClient::new(&env, &contract_id);
+
+    let business = Address::generate(&env);
     let admin = Address::generate(&env);
     let currency = Address::generate(&env);
     let due_date = env.ledger().timestamp() + 86400;
@@ -1852,7 +1737,7 @@
     client.verify_business(&admin, &business);
 
     // Upload invoice (should trigger notification)
-    let invoice_id = client.upload_invoice(
+    let _invoice_id = client.upload_invoice(
         &business,
         &1000,
         &currency,
@@ -1864,53 +1749,16 @@
 
     // Check that business has notifications
     let notifications = client.get_user_notifications(&business);
-    assert!(notifications.len() > 0);
+    assert!(!notifications.is_empty());
 }
 
 #[test]
 fn test_notification_creation_on_bid_placement() {
-=======
-    let unauthorized = Address::generate(&env);
-    let currency = Address::generate(&env);
-    let amount = 1000i128;
-    let due_date = env.ledger().timestamp() + 86400;
-    let description = String::from_str(&env, "Test invoice");
-
-    // Create and verify invoice
-    let invoice_id = client.upload_invoice(
-        &business, 
-        &amount, 
-        &currency, 
-        &due_date, 
-        &description,
-        &invoice::InvoiceCategory::Services,
-        &vec![&env],
-    );
-    client.verify_invoice(&invoice_id);
-
-    // Try to create dispute as unauthorized party
-    let reason = String::from_str(&env, "Invalid dispute");
-    let evidence = String::from_str(&env, "Invalid evidence");
-    
-    let result = client.create_dispute(
-        &invoice_id,
-        &unauthorized,
-        &reason,
-        &evidence,
-    );
-    
-    assert!(result.is_err());
-}
-
-#[test]
-fn test_duplicate_dispute_prevention() {
->>>>>>> b755cf4d
-    let env = Env::default();
-    let contract_id = env.register_contract(None, QuickLendXContract);
-    let client = QuickLendXContractClient::new(&env, &contract_id);
-
-    let business = Address::generate(&env);
-<<<<<<< HEAD
+    let env = Env::default();
+    let contract_id = env.register_contract(None, QuickLendXContract);
+    let client = QuickLendXContractClient::new(&env, &contract_id);
+
+    let business = Address::generate(&env);
     let investor = Address::generate(&env);
     let admin = Address::generate(&env);
     let currency = Address::generate(&env);
@@ -1935,11 +1783,11 @@
     client.verify_invoice(&invoice_id);
 
     // Place bid (should trigger notification to business)
-    let bid_id = client.place_bid(&investor, &invoice_id, &1000, &1100);
+    let _bid_id = client.place_bid(&investor, &invoice_id, &1000, &1100);
 
     // Check that business received bid notification
     let business_notifications = client.get_user_notifications(&business);
-    assert!(business_notifications.len() > 0);
+    assert!(!business_notifications.is_empty());
 
     // Verify notification content
     let notification_id = business_notifications
@@ -1951,52 +1799,6 @@
 
 #[test]
 fn test_notification_creation_on_invoice_status_change() {
-=======
-    let currency = Address::generate(&env);
-    let amount = 1000i128;
-    let due_date = env.ledger().timestamp() + 86400;
-    let description = String::from_str(&env, "Test invoice");
-
-    // Create and verify invoice
-    let invoice_id = client.upload_invoice(
-        &business, 
-        &amount, 
-        &currency, 
-        &due_date, 
-        &description,
-        &invoice::InvoiceCategory::Services,
-        &vec![&env],
-    );
-    client.verify_invoice(&invoice_id);
-
-    // Create first dispute
-    let reason1 = String::from_str(&env, "First dispute");
-    let evidence1 = String::from_str(&env, "First evidence");
-    
-    client.create_dispute(
-        &invoice_id,
-        &business,
-        &reason1,
-        &evidence1,
-    );
-
-    // Try to create second dispute
-    let reason2 = String::from_str(&env, "Second dispute");
-    let evidence2 = String::from_str(&env, "Second evidence");
-    
-    let result = client.create_dispute(
-        &invoice_id,
-        &business,
-        &reason2,
-        &evidence2,
-    );
-    
-    assert!(result.is_err());
-}
-
-#[test]
-fn test_dispute_under_review() {
->>>>>>> b755cf4d
     let env = Env::default();
     let contract_id = env.register_contract(None, QuickLendXContract);
     let client = QuickLendXContractClient::new(&env, &contract_id);
@@ -2004,7 +1806,6 @@
     let business = Address::generate(&env);
     let admin = Address::generate(&env);
     let currency = Address::generate(&env);
-<<<<<<< HEAD
     let due_date = env.ledger().timestamp() + 86400;
 
     // Set up admin and verify business
@@ -2038,50 +1839,6 @@
 
 #[test]
 fn test_notification_delivery_status_update() {
-=======
-    let amount = 1000i128;
-    let due_date = env.ledger().timestamp() + 86400;
-    let description = String::from_str(&env, "Test invoice");
-
-    // Set admin
-    client.set_admin(&admin);
-
-    // Create, verify invoice and create dispute
-    let invoice_id = client.upload_invoice(
-        &business, 
-        &amount, 
-        &currency, 
-        &due_date, 
-        &description,
-        &invoice::InvoiceCategory::Services,
-        &vec![&env],
-    );
-    client.verify_invoice(&invoice_id);
-    
-    let reason = String::from_str(&env, "Payment issue");
-    let evidence = String::from_str(&env, "Payment evidence");
-    
-    client.create_dispute(
-        &invoice_id,
-        &business,
-        &reason,
-        &evidence,
-    );
-
-    // Put dispute under review
-    client.put_dispute_under_review(
-        &invoice_id,
-        &admin,
-    );
-
-    // Verify dispute status
-    let dispute_status = client.get_invoice_dispute_status(&invoice_id);
-    assert_eq!(dispute_status, DisputeStatus::UnderReview);
-}
-
-#[test]
-fn test_resolve_dispute() {
->>>>>>> b755cf4d
     let env = Env::default();
     let contract_id = env.register_contract(None, QuickLendXContract);
     let client = QuickLendXContractClient::new(&env, &contract_id);
@@ -2089,7 +1846,6 @@
     let business = Address::generate(&env);
     let admin = Address::generate(&env);
     let currency = Address::generate(&env);
-<<<<<<< HEAD
     let due_date = env.ledger().timestamp() + 86400;
 
     // Set up admin and verify business
@@ -2099,7 +1855,7 @@
     client.verify_business(&admin, &business);
 
     // Upload invoice to trigger notification
-    let invoice_id = client.upload_invoice(
+    let _invoice_id = client.upload_invoice(
         &business,
         &1000,
         &currency,
@@ -2111,7 +1867,7 @@
 
     // Get the notification
     let notifications = client.get_user_notifications(&business);
-    assert!(notifications.len() > 0);
+    assert!(!notifications.is_empty());
     let notification_id = notifications.get(0).unwrap();
 
     // Update notification status
@@ -2129,7 +1885,298 @@
 
 #[test]
 fn test_user_notification_stats() {
-=======
+    let env = Env::default();
+    let contract_id = env.register_contract(None, QuickLendXContract);
+    let client = QuickLendXContractClient::new(&env, &contract_id);
+
+    let business = Address::generate(&env);
+    let admin = Address::generate(&env);
+    let currency = Address::generate(&env);
+    let due_date = env.ledger().timestamp() + 86400;
+
+    // Set up admin and verify business
+    client.set_admin(&admin);
+    env.mock_all_auths();
+    client.submit_kyc_application(&business, &String::from_str(&env, "KYC data"));
+    client.verify_business(&admin, &business);
+
+    // Upload invoice to trigger notification
+    let _invoice_id = client.upload_invoice(
+        &business,
+        &1000,
+        &currency,
+        &due_date,
+        &String::from_str(&env, "Test invoice"),
+        &InvoiceCategory::Services,
+        &Vec::new(&env),
+    );
+
+    // Get notification stats
+    let stats = client.get_user_notification_stats(&business);
+
+    // Verify stats - check that notifications were created
+    assert!(stats.total_sent >= 0);
+    assert!(stats.total_delivered >= 0);
+    assert!(stats.total_read >= 0);
+    assert!(stats.total_failed >= 0);
+}
+
+#[test]
+fn test_overdue_invoice_notifications() {
+    let env = Env::default();
+    let contract_id = env.register_contract(None, QuickLendXContract);
+    let client = QuickLendXContractClient::new(&env, &contract_id);
+
+    let business = Address::generate(&env);
+    let investor = Address::generate(&env);
+    let admin = Address::generate(&env);
+    let currency = Address::generate(&env);
+
+    // Set up admin and verify business
+    client.set_admin(&admin);
+    env.mock_all_auths();
+    client.submit_kyc_application(&business, &String::from_str(&env, "KYC data"));
+    client.verify_business(&admin, &business);
+
+    // Create invoice with future due date first
+    let future_due_date = env.ledger().timestamp() + 86400;
+    let invoice_id = client.store_invoice(
+        &business,
+        &1000,
+        &currency,
+        &future_due_date,
+        &String::from_str(&env, "Test invoice"),
+        &InvoiceCategory::Services,
+        &Vec::new(&env),
+    );
+
+    // Verify and fund the invoice
+    client.verify_invoice(&invoice_id);
+    let bid_id = client.place_bid(&investor, &invoice_id, &1000, &1100);
+    client.accept_bid(&invoice_id, &bid_id);
+
+    // Check for overdue invoices (this will check current time vs due dates)
+    let overdue_count = client.check_overdue_invoices();
+
+    // Verify notifications were sent to both parties
+    let business_notifications = client.get_user_notifications(&business);
+    let investor_notifications = client.get_user_notifications(&investor);
+
+    // Both business and investor should have notifications from previous actions
+    assert!(!business_notifications.is_empty());
+    assert!(!investor_notifications.is_empty());
+
+    // The overdue check function should complete successfully
+    assert!(overdue_count >= 0);
+}
+
+
+// Dispute Resolution System Tests (from main)
+
+#[test]
+fn test_create_dispute() {
+    let env = Env::default();
+    let contract_id = env.register_contract(None, QuickLendXContract);
+    let client = QuickLendXContractClient::new(&env, &contract_id);
+
+    let business = Address::generate(&env);
+    let currency = Address::generate(&env);
+    let amount = 1000i128;
+    let due_date = env.ledger().timestamp() + 86400;
+    let description = String::from_str(&env, "Test invoice");
+
+    // Create and verify invoice
+    let invoice_id = client.upload_invoice(
+        &business,
+        &amount,
+        &currency,
+        &due_date,
+        &description,
+        &InvoiceCategory::Services,
+        &Vec::new(&env),
+    );
+    client.verify_invoice(&invoice_id);
+
+    // Create dispute as business
+    let reason = String::from_str(&env, "Payment not received");
+    let evidence = String::from_str(&env, "Bank statement showing no payment");
+    
+    client.create_dispute(
+        &invoice_id,
+        &business,
+        &reason,
+        &evidence,
+    );
+
+    // Verify dispute was created
+    let dispute_status = client.get_invoice_dispute_status(&invoice_id);
+    assert_eq!(dispute_status, DisputeStatus::Disputed);
+
+    let dispute_details = client.get_dispute_details(&invoice_id);
+    assert!(dispute_details.is_some());
+    
+    let dispute = dispute_details.unwrap();
+    assert_eq!(dispute.created_by, business);
+    assert_eq!(dispute.reason, reason);
+    assert_eq!(dispute.evidence, evidence);
+    assert!(dispute.resolution.is_none());
+}
+
+#[test]
+fn test_create_dispute_as_investor() {
+    let env = Env::default();
+    let contract_id = env.register_contract(None, QuickLendXContract);
+    let client = QuickLendXContractClient::new(&env, &contract_id);
+
+    let business = Address::generate(&env);
+    let investor = Address::generate(&env);
+    let currency = Address::generate(&env);
+    let amount = 1000i128;
+    let due_date = env.ledger().timestamp() + 86400;
+    let description = String::from_str(&env, "Test invoice");
+
+    // Create, verify, and fund invoice
+    let invoice_id = client.upload_invoice(
+        &business,
+        &amount,
+        &currency,
+        &due_date,
+        &description,
+        &InvoiceCategory::Services,
+        &Vec::new(&env),
+    );
+    client.verify_invoice(&invoice_id);
+    
+    // Place and accept bid
+    let bid_id = client.place_bid(
+        &investor,
+        &invoice_id,
+        &amount,
+        &(amount + 100),
+    );
+    client.accept_bid(&invoice_id, &bid_id);
+
+    // Create dispute as investor
+    let reason = String::from_str(&env, "Invoice details are incorrect");
+    let evidence = String::from_str(&env, "Original contract shows different terms");
+    
+    client.create_dispute(
+        &invoice_id,
+        &investor,
+        &reason,
+        &evidence,
+    );
+
+    // Verify dispute was created
+    let dispute_status = client.get_invoice_dispute_status(&invoice_id);
+    assert_eq!(dispute_status, DisputeStatus::Disputed);
+
+    let dispute_details = client.get_dispute_details(&invoice_id);
+    assert!(dispute_details.is_some());
+    
+    let dispute = dispute_details.unwrap();
+    assert_eq!(dispute.created_by, investor);
+    assert_eq!(dispute.reason, reason);
+    assert_eq!(dispute.evidence, evidence);
+}
+
+#[test]
+fn test_unauthorized_dispute_creation() {
+    let env = Env::default();
+    let contract_id = env.register_contract(None, QuickLendXContract);
+    let client = QuickLendXContractClient::new(&env, &contract_id);
+
+    let business = Address::generate(&env);
+    let unauthorized = Address::generate(&env);
+    let currency = Address::generate(&env);
+    let amount = 1000i128;
+    let due_date = env.ledger().timestamp() + 86400;
+    let description = String::from_str(&env, "Test invoice");
+
+    // Create and verify invoice
+    let invoice_id = client.upload_invoice(
+        &business,
+        &amount,
+        &currency,
+        &due_date,
+        &description,
+        &InvoiceCategory::Services,
+        &Vec::new(&env),
+    );
+    client.verify_invoice(&invoice_id);
+
+    // Try to create dispute as unauthorized party
+    let reason = String::from_str(&env, "Invalid dispute");
+    let evidence = String::from_str(&env, "Invalid evidence");
+    
+    let result = client.try_create_dispute(
+        &invoice_id,
+        &unauthorized,
+        &reason,
+        &evidence,
+    );
+    
+    assert!(result.is_err());
+}
+
+#[test]
+fn test_duplicate_dispute_prevention() {
+    let env = Env::default();
+    let contract_id = env.register_contract(None, QuickLendXContract);
+    let client = QuickLendXContractClient::new(&env, &contract_id);
+
+    let business = Address::generate(&env);
+    let currency = Address::generate(&env);
+    let amount = 1000i128;
+    let due_date = env.ledger().timestamp() + 86400;
+    let description = String::from_str(&env, "Test invoice");
+
+    // Create and verify invoice
+    let invoice_id = client.upload_invoice(
+        &business,
+        &amount,
+        &currency,
+        &due_date,
+        &description,
+        &InvoiceCategory::Services,
+        &Vec::new(&env),
+    );
+    client.verify_invoice(&invoice_id);
+
+    // Create first dispute
+    let reason1 = String::from_str(&env, "First dispute");
+    let evidence1 = String::from_str(&env, "First evidence");
+    
+    client.create_dispute(
+        &invoice_id,
+        &business,
+        &reason1,
+        &evidence1,
+    );
+
+    // Try to create second dispute
+    let reason2 = String::from_str(&env, "Second dispute");
+    let evidence2 = String::from_str(&env, "Second evidence");
+    
+    let result = client.try_create_dispute(
+        &invoice_id,
+        &business,
+        &reason2,
+        &evidence2,
+    );
+    
+    assert!(result.is_err());
+}
+
+#[test]
+fn test_dispute_under_review() {
+    let env = Env::default();
+    let contract_id = env.register_contract(None, QuickLendXContract);
+    let client = QuickLendXContractClient::new(&env, &contract_id);
+
+    let business = Address::generate(&env);
+    let admin = Address::generate(&env);
+    let currency = Address::generate(&env);
     let amount = 1000i128;
     let due_date = env.ledger().timestamp() + 86400;
     let description = String::from_str(&env, "Test invoice");
@@ -2139,13 +2186,62 @@
 
     // Create, verify invoice and create dispute
     let invoice_id = client.upload_invoice(
-        &business, 
-        &amount, 
-        &currency, 
-        &due_date, 
+        &business,
+        &amount,
+        &currency,
+        &due_date,
         &description,
-        &invoice::InvoiceCategory::Services,
-        &vec![&env],
+        &InvoiceCategory::Services,
+        &Vec::new(&env),
+    );
+    client.verify_invoice(&invoice_id);
+    
+    let reason = String::from_str(&env, "Payment issue");
+    let evidence = String::from_str(&env, "Payment evidence");
+    
+    client.create_dispute(
+        &invoice_id,
+        &business,
+        &reason,
+        &evidence,
+    );
+
+    // Put dispute under review
+    client.put_dispute_under_review(
+        &invoice_id,
+        &admin,
+    );
+
+    // Verify dispute status
+    let dispute_status = client.get_invoice_dispute_status(&invoice_id);
+    assert_eq!(dispute_status, DisputeStatus::UnderReview);
+}
+
+#[test]
+fn test_resolve_dispute() {
+    let env = Env::default();
+    let contract_id = env.register_contract(None, QuickLendXContract);
+    let client = QuickLendXContractClient::new(&env, &contract_id);
+
+    let business = Address::generate(&env);
+    let admin = Address::generate(&env);
+    let currency = Address::generate(&env);
+    let amount = 1000i128;
+    let due_date = env.ledger().timestamp() + 86400;
+    let description = String::from_str(&env, "Test invoice");
+
+    // Set admin
+    client.set_admin(&admin);
+
+    // Create, verify invoice and create dispute
+    let invoice_id = client.upload_invoice(
+        &business,
+        &amount,
+        &currency,
+        &due_date,
+        &description,
+        &InvoiceCategory::Services,
+        &Vec::new(&env),
     );
     client.verify_invoice(&invoice_id);
     
@@ -2201,22 +2297,22 @@
 
     // Create invoices
     let invoice_id1 = client.upload_invoice(
-        &business1, 
-        &amount, 
-        &currency, 
-        &due_date, 
+        &business1,
+        &amount,
+        &currency,
+        &due_date,
         &description,
-        &invoice::InvoiceCategory::Services,
-        &vec![&env],
+        &InvoiceCategory::Services,
+        &Vec::new(&env),
     );
     let invoice_id2 = client.upload_invoice(
-        &business2, 
-        &amount, 
-        &currency, 
-        &due_date, 
+        &business2,
+        &amount,
+        &currency,
+        &due_date,
         &description,
-        &invoice::InvoiceCategory::Services,
-        &vec![&env],
+        &InvoiceCategory::Services,
+        &Vec::new(&env),
     );
     
     client.verify_invoice(&invoice_id1);
@@ -2249,7 +2345,6 @@
 
 #[test]
 fn test_get_invoices_by_dispute_status() {
->>>>>>> b755cf4d
     let env = Env::default();
     let contract_id = env.register_contract(None, QuickLendXContract);
     let client = QuickLendXContractClient::new(&env, &contract_id);
@@ -2257,39 +2352,6 @@
     let business = Address::generate(&env);
     let admin = Address::generate(&env);
     let currency = Address::generate(&env);
-<<<<<<< HEAD
-    let due_date = env.ledger().timestamp() + 86400;
-
-    // Set up admin and verify business
-    client.set_admin(&admin);
-    env.mock_all_auths();
-    client.submit_kyc_application(&business, &String::from_str(&env, "KYC data"));
-    client.verify_business(&admin, &business);
-
-    // Upload invoice to trigger notification
-    let invoice_id = client.upload_invoice(
-        &business,
-        &1000,
-        &currency,
-        &due_date,
-        &String::from_str(&env, "Test invoice"),
-        &InvoiceCategory::Services,
-        &Vec::new(&env),
-    );
-
-    // Get notification stats
-    let stats = client.get_user_notification_stats(&business);
-
-    // Verify stats - check that notifications were created
-    assert!(stats.total_sent >= 0);
-    assert!(stats.total_delivered >= 0);
-    assert!(stats.total_read >= 0);
-    assert!(stats.total_failed >= 0);
-}
-
-#[test]
-fn test_overdue_invoice_notifications() {
-=======
     let amount = 1000i128;
     let due_date = env.ledger().timestamp() + 86400;
     let description = String::from_str(&env, "Test invoice");
@@ -2299,13 +2361,13 @@
 
     // Create, verify invoice and create dispute
     let invoice_id = client.upload_invoice(
-        &business, 
-        &amount, 
-        &currency, 
-        &due_date, 
+        &business,
+        &amount,
+        &currency,
+        &due_date,
         &description,
-        &invoice::InvoiceCategory::Services,
-        &vec![&env],
+        &InvoiceCategory::Services,
+        &Vec::new(&env),
     );
     client.verify_invoice(&invoice_id);
     
@@ -2351,54 +2413,11 @@
 
 #[test]
 fn test_dispute_validation() {
->>>>>>> b755cf4d
-    let env = Env::default();
-    let contract_id = env.register_contract(None, QuickLendXContract);
-    let client = QuickLendXContractClient::new(&env, &contract_id);
-
-    let business = Address::generate(&env);
-<<<<<<< HEAD
-    let investor = Address::generate(&env);
-    let admin = Address::generate(&env);
-    let currency = Address::generate(&env);
-
-    // Set up admin and verify business
-    client.set_admin(&admin);
-    env.mock_all_auths();
-    client.submit_kyc_application(&business, &String::from_str(&env, "KYC data"));
-    client.verify_business(&admin, &business);
-
-    // Create invoice with future due date first
-    let future_due_date = env.ledger().timestamp() + 86400;
-    let invoice_id = client.store_invoice(
-        &business,
-        &1000,
-        &currency,
-        &future_due_date,
-        &String::from_str(&env, "Test invoice"),
-        &InvoiceCategory::Services,
-        &Vec::new(&env),
-    );
-
-    // Verify and fund the invoice
-    client.verify_invoice(&invoice_id);
-    let bid_id = client.place_bid(&investor, &invoice_id, &1000, &1100);
-    client.accept_bid(&invoice_id, &bid_id);
-
-    // Check for overdue invoices (this will check current time vs due dates)
-    let overdue_count = client.check_overdue_invoices();
-
-    // Verify notifications were sent to both parties
-    let business_notifications = client.get_user_notifications(&business);
-    let investor_notifications = client.get_user_notifications(&investor);
-
-    // Both business and investor should have notifications from previous actions
-    assert!(business_notifications.len() > 0);
-    assert!(investor_notifications.len() > 0);
-
-    // The overdue check function should complete successfully
-    assert!(overdue_count >= 0);
-=======
+    let env = Env::default();
+    let contract_id = env.register_contract(None, QuickLendXContract);
+    let client = QuickLendXContractClient::new(&env, &contract_id);
+
+    let business = Address::generate(&env);
     let currency = Address::generate(&env);
     let amount = 1000i128;
     let due_date = env.ledger().timestamp() + 86400;
@@ -2406,13 +2425,13 @@
 
     // Create and verify invoice
     let invoice_id = client.upload_invoice(
-        &business, 
-        &amount, 
-        &currency, 
-        &due_date, 
+        &business,
+        &amount,
+        &currency,
+        &due_date,
         &description,
-        &invoice::InvoiceCategory::Services,
-        &vec![&env],
+        &InvoiceCategory::Services,
+        &Vec::new(&env),
     );
     client.verify_invoice(&invoice_id);
 
@@ -2420,7 +2439,7 @@
     let empty_reason = String::from_str(&env, "");
     let evidence = String::from_str(&env, "Valid evidence");
     
-    let result = client.create_dispute(
+    let result = client.try_create_dispute(
         &invoice_id,
         &business,
         &empty_reason,
@@ -2432,12 +2451,11 @@
     let reason = String::from_str(&env, "Valid reason");
     let empty_evidence = String::from_str(&env, "");
     
-    let result = client.create_dispute(
+    let result = client.try_create_dispute(
         &invoice_id,
         &business,
         &reason,
         &empty_evidence,
     );
     assert!(result.is_err());
->>>>>>> b755cf4d
 }