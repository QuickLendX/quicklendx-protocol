#![cfg(test)]

use super::*;
<<<<<<< HEAD
use soroban_sdk::{
    symbol_short,
    testutils::{Address as _, AuthorizedFunction, AuthorizedInvocation},
    vec, Address, BytesN, Env, String, Symbol,
};
=======
use soroban_sdk::{testutils::Address as _, Address, BytesN, Env, String, Vec};
>>>>>>> 9929e0fc

#[test]
fn test_store_invoice() {
    let env = Env::default();
    let contract_id = env.register_contract(None, QuickLendXContract);
    let client = QuickLendXContractClient::new(&env, &contract_id);

    let business = Address::generate(&env);
    let currency = Address::generate(&env);
    let amount = 1000;
    let due_date = env.ledger().timestamp() + 86400; // 1 day from now
    let description = String::from_str(&env, "Test invoice for services");

    let invoice_id = client.store_invoice(&business, &amount, &currency, &due_date, &description);

    // Verify invoice was stored
    let invoice = client.get_invoice(&invoice_id);
    assert_eq!(invoice.business, business);
    assert_eq!(invoice.amount, amount);
    assert_eq!(invoice.currency, currency);
    assert_eq!(invoice.due_date, due_date);
    assert_eq!(invoice.description, description);
    assert_eq!(invoice.status, InvoiceStatus::Pending);
    assert_eq!(invoice.funded_amount, 0);
    assert!(invoice.investor.is_none());
}

#[test]
fn test_store_invoice_validation() {
    let env = Env::default();
    let contract_id = env.register_contract(None, QuickLendXContract);
    let client = QuickLendXContractClient::new(&env, &contract_id);

    let business = Address::generate(&env);
    let currency = Address::generate(&env);
    let due_date = env.ledger().timestamp() + 86400;

    // Test valid invoice creation
    let invoice_id = client.store_invoice(
        &business,
        &1000,
        &currency,
        &due_date,
        &String::from_str(&env, "Valid invoice"),
    );

    // Verify invoice was created
    let invoice = client.get_invoice(&invoice_id);
    assert_eq!(invoice.amount, 1000);
    assert_eq!(invoice.business, business);
}

#[test]
fn test_get_business_invoices() {
    let env = Env::default();
    let contract_id = env.register_contract(None, QuickLendXContract);
    let client = QuickLendXContractClient::new(&env, &contract_id);

    let business1 = Address::generate(&env);
    let business2 = Address::generate(&env);
    let currency = Address::generate(&env);
    let due_date = env.ledger().timestamp() + 86400;

    // Create invoices for business1
    let invoice1_id = client.store_invoice(
        &business1,
        &1000,
        &currency,
        &due_date,
        &String::from_str(&env, "Invoice 1"),
    );

    let invoice2_id = client.store_invoice(
        &business1,
        &2000,
        &currency,
        &due_date,
        &String::from_str(&env, "Invoice 2"),
    );

    // Create invoice for business2
    let invoice3_id = client.store_invoice(
        &business2,
        &3000,
        &currency,
        &due_date,
        &String::from_str(&env, "Invoice 3"),
    );

    // Get invoices for business1
    let business1_invoices = client.get_business_invoices(&business1);
    assert_eq!(business1_invoices.len(), 2);
    assert!(business1_invoices.contains(&invoice1_id));
    assert!(business1_invoices.contains(&invoice2_id));

    // Get invoices for business2
    let business2_invoices = client.get_business_invoices(&business2);
    assert_eq!(business2_invoices.len(), 1);
    assert!(business2_invoices.contains(&invoice3_id));
}

#[test]
fn test_get_invoices_by_status() {
    let env = Env::default();
    let contract_id = env.register_contract(None, QuickLendXContract);
    let client = QuickLendXContractClient::new(&env, &contract_id);

    let business = Address::generate(&env);
    let currency = Address::generate(&env);
    let due_date = env.ledger().timestamp() + 86400;

    // Create invoices
    let invoice1_id = client.store_invoice(
        &business,
        &1000,
        &currency,
        &due_date,
        &String::from_str(&env, "Invoice 1"),
    );

    let invoice2_id = client.store_invoice(
        &business,
        &2000,
        &currency,
        &due_date,
        &String::from_str(&env, "Invoice 2"),
    );

    // Get pending invoices
    let pending_invoices = client.get_invoices_by_status(&InvoiceStatus::Pending);
    assert_eq!(pending_invoices.len(), 2);
    assert!(pending_invoices.contains(&invoice1_id));
    assert!(pending_invoices.contains(&invoice2_id));

    // Get verified invoices (should be empty initially)
    let verified_invoices = client.get_invoices_by_status(&InvoiceStatus::Verified);
    assert_eq!(verified_invoices.len(), 0);
}

#[test]
fn test_update_invoice_status() {
    let env = Env::default();
    let contract_id = env.register_contract(None, QuickLendXContract);
    let client = QuickLendXContractClient::new(&env, &contract_id);

    let business = Address::generate(&env);
    let currency = Address::generate(&env);
    let due_date = env.ledger().timestamp() + 86400;

    let invoice_id = client.store_invoice(
        &business,
        &1000,
        &currency,
        &due_date,
        &String::from_str(&env, "Test invoice"),
    );

    // Verify invoice starts as pending
    let invoice = client.get_invoice(&invoice_id);
    assert_eq!(invoice.status, InvoiceStatus::Pending);

    // Update to verified
    client.update_invoice_status(&invoice_id, &InvoiceStatus::Verified);

    let invoice = client.get_invoice(&invoice_id);
    assert_eq!(invoice.status, InvoiceStatus::Verified);

    // Check status lists
    let pending_invoices = client.get_invoices_by_status(&InvoiceStatus::Pending);
    assert_eq!(pending_invoices.len(), 0);

    let verified_invoices = client.get_invoices_by_status(&InvoiceStatus::Verified);
    assert_eq!(verified_invoices.len(), 1);
    assert!(verified_invoices.contains(&invoice_id));
}

#[test]
fn test_get_available_invoices() {
    let env = Env::default();
    let contract_id = env.register_contract(None, QuickLendXContract);
    let client = QuickLendXContractClient::new(&env, &contract_id);

    let business = Address::generate(&env);
    let currency = Address::generate(&env);
    let due_date = env.ledger().timestamp() + 86400;

    // Create invoices
    let invoice1_id = client.store_invoice(
        &business,
        &1000,
        &currency,
        &due_date,
        &String::from_str(&env, "Invoice 1"),
    );

    let invoice2_id = client.store_invoice(
        &business,
        &2000,
        &currency,
        &due_date,
        &String::from_str(&env, "Invoice 2"),
    );

    // Initially no available invoices (all pending)
    let available_invoices = client.get_available_invoices();
    assert_eq!(available_invoices.len(), 0);

    // Verify one invoice
    client.update_invoice_status(&invoice1_id, &InvoiceStatus::Verified);

    // Now one available invoice
    let available_invoices = client.get_available_invoices();
    assert_eq!(available_invoices.len(), 1);
    assert!(available_invoices.contains(&invoice1_id));
}

#[test]
fn test_invoice_count_functions() {
    let env = Env::default();
    let contract_id = env.register_contract(None, QuickLendXContract);
    let client = QuickLendXContractClient::new(&env, &contract_id);

    let business = Address::generate(&env);
    let currency = Address::generate(&env);
    let due_date = env.ledger().timestamp() + 86400;

    // Create invoices
    client.store_invoice(
        &business,
        &1000,
        &currency,
        &due_date,
        &String::from_str(&env, "Invoice 1"),
    );

    client.store_invoice(
        &business,
        &2000,
        &currency,
        &due_date,
        &String::from_str(&env, "Invoice 2"),
    );

    // Test count by status
    let pending_count = client.get_invoice_count_by_status(&InvoiceStatus::Pending);
    assert_eq!(pending_count, 2);

    let verified_count = client.get_invoice_count_by_status(&InvoiceStatus::Verified);
    assert_eq!(verified_count, 0);

    // Test total count
    let total_count = client.get_total_invoice_count();
    assert_eq!(total_count, 2);
}

#[test]
fn test_invoice_not_found() {
    let env = Env::default();
    let contract_id = env.register_contract(None, QuickLendXContract);
    let client = QuickLendXContractClient::new(&env, &contract_id);

    let fake_id = BytesN::from_array(&env, &[0u8; 32]);

    let result = client.try_get_invoice(&fake_id);
    assert!(result.is_err());
}

#[test]
fn test_invoice_lifecycle() {
    let env = Env::default();
    let contract_id = env.register_contract(None, QuickLendXContract);
    let client = QuickLendXContractClient::new(&env, &contract_id);

    let business = Address::generate(&env);
    let currency = Address::generate(&env);
    let due_date = env.ledger().timestamp() + 86400;

    let invoice_id = client.store_invoice(
        &business,
        &1000,
        &currency,
        &due_date,
        &String::from_str(&env, "Test invoice"),
    );

    // Test lifecycle: Pending -> Verified -> Paid
    let mut invoice = client.get_invoice(&invoice_id);
    assert_eq!(invoice.status, InvoiceStatus::Pending);

    client.update_invoice_status(&invoice_id, &InvoiceStatus::Verified);
    invoice = client.get_invoice(&invoice_id);
    assert_eq!(invoice.status, InvoiceStatus::Verified);

    client.update_invoice_status(&invoice_id, &InvoiceStatus::Paid);
    invoice = client.get_invoice(&invoice_id);
    assert_eq!(invoice.status, InvoiceStatus::Paid);
    assert!(invoice.settled_at.is_some());
}

#[test]
fn test_simple_bid_storage() {
    let env = Env::default();
    env.mock_all_auths();
    let contract_id = env.register( QuickLendXContract, ());
    let client = QuickLendXContractClient::new(&env, &contract_id);

    let business = Address::generate(&env);
    let investor = Address::generate(&env);
    let currency = Address::generate(&env);
    let due_date = env.ledger().timestamp() + 86400;

    // Create and verify invoice
    let invoice_id = client.store_invoice(
        &business,
        &1000,
        &currency,
        &due_date,
        &String::from_str(&env, "Test invoice"),
    );
    
    client.update_invoice_status(&invoice_id, &InvoiceStatus::Verified);
    
    // Place a single bid to test basic functionality
    let bid_id = client.place_bid(&investor, &invoice_id, &1001, &1100);
    
    // Verify that the bid can be retrieved
    let bid = client.get_bid(&bid_id);
    assert!(bid.is_some(), "Bid should be retrievable");
    let bid = bid.unwrap();
    assert_eq!(bid.bid_amount, 1001);
    assert_eq!(bid.expected_return, 1100);
}

#[test]
fn test_unique_bid_id_generation() {
    let env = Env::default();
    let contract_id = env.register_contract(None, QuickLendXContract);

    env.as_contract(&contract_id, || {
        let mut ids = Vec::new(&env);

        // Generate 100 unique bid IDs (reduced for faster testing)
        for _ in 0..100 {
            let id = crate::bid::BidStorage::generate_unique_bid_id(&env);

            // Check if this ID already exists in our vector
            for i in 0..ids.len() {
                let existing_id = ids.get(i).unwrap();
                assert_ne!(id, existing_id, "Duplicate bid ID generated");
            }

            ids.push_back(id);
        }
    });
    env.mock_all_auths();
    let contract_id = env.register( QuickLendXContract, ());
    let client = QuickLendXContractClient::new(&env, &contract_id);

    let business = Address::generate(&env);
    let investor = Address::generate(&env);
    let currency = Address::generate(&env);
    let due_date = env.ledger().timestamp() + 86400;

    // Create and verify invoice
    let invoice_id = client.store_invoice(
        &business,
        &1000,
        &currency,
        &due_date,
        &String::from_str(&env, "Test invoice"),
    );
    
    client.update_invoice_status(&invoice_id, &InvoiceStatus::Verified);
    
    // Place first bid
    let bid_id_1 = client.place_bid(&investor, &invoice_id, &1001, &1100);
    
    // Verify first bid was stored correctly
    let bid_1 = client.get_bid(&bid_id_1);
    assert!(bid_1.is_some(), "First bid should be retrievable");
    
    // Place second bid
    let bid_id_2 = client.place_bid(&investor, &invoice_id, &1002, &1200);
    
    // Verify that the bid IDs are different
    assert_ne!(bid_id_1, bid_id_2);
}

#[test]
fn test_escrow_creation_on_bid_acceptance() {
    let env = Env::default();
    env.mock_all_auths();
    let contract_id = env.register(QuickLendXContract, ());
    let client = QuickLendXContractClient::new(&env, &contract_id);

    let business = Address::generate(&env);
    let investor = Address::generate(&env);
    let currency = Address::generate(&env);
    let due_date = env.ledger().timestamp() + 86400;
    let bid_amount = 1000i128;

    // Create and verify invoice
    let invoice_id = client.store_invoice(
        &business,
        &bid_amount,
        &currency,
        &due_date,
        &String::from_str(&env, "Test invoice"),
    );
    client.update_invoice_status(&invoice_id, &InvoiceStatus::Verified);

    // Place bid
    let bid_id = client.place_bid(&investor, &invoice_id, &bid_amount, &1100);

    // Accept bid (should create escrow)
    client.accept_bid(&invoice_id, &bid_id);

    // Verify escrow was created
    let escrow_details = client.get_escrow_details(&invoice_id);
    assert_eq!(escrow_details.invoice_id, invoice_id);
    assert_eq!(escrow_details.investor, investor);
    assert_eq!(escrow_details.business, business);
    assert_eq!(escrow_details.amount, bid_amount);
    assert_eq!(escrow_details.currency, currency);
    assert_eq!(escrow_details.status, crate::payments::EscrowStatus::Held);

    // Verify escrow status
    let escrow_status = client.get_escrow_status(&invoice_id);
    assert_eq!(escrow_status, crate::payments::EscrowStatus::Held);
}

#[test]
fn test_escrow_release_on_verification() {
    let env = Env::default();
    env.mock_all_auths();
    let contract_id = env.register(QuickLendXContract, ());
    let client = QuickLendXContractClient::new(&env, &contract_id);

    let business = Address::generate(&env);
    let investor = Address::generate(&env);
    let currency = Address::generate(&env);
    let due_date = env.ledger().timestamp() + 86400;
    let bid_amount = 1000i128;

    // Create invoice
    let invoice_id = client.store_invoice(
        &business,
        &bid_amount,
        &currency,
        &due_date,
        &String::from_str(&env, "Test invoice"),
    );
    client.update_invoice_status(&invoice_id, &InvoiceStatus::Verified);

    // Place and accept bid (creates escrow)
    let bid_id = client.place_bid(&investor, &invoice_id, &bid_amount, &1100);
    client.accept_bid(&invoice_id, &bid_id);

    // Verify escrow is held
    let escrow_status = client.get_escrow_status(&invoice_id);
    assert_eq!(escrow_status, crate::payments::EscrowStatus::Held);

    // Release escrow funds
    client.release_escrow_funds(&invoice_id);

    // Verify escrow is released
    let escrow_status = client.get_escrow_status(&invoice_id);
    assert_eq!(escrow_status, crate::payments::EscrowStatus::Released);
}

#[test]
fn test_escrow_refund() {
    let env = Env::default();
    env.mock_all_auths();
    let contract_id = env.register(QuickLendXContract,());
    let client = QuickLendXContractClient::new(&env, &contract_id);

    let business = Address::generate(&env);
    let investor = Address::generate(&env);
    let currency = Address::generate(&env);
    let due_date = env.ledger().timestamp() + 86400;
    let bid_amount = 1000i128;

    // Create invoice
    let invoice_id = client.store_invoice(
        &business,
        &bid_amount,
        &currency,
        &due_date,
        &String::from_str(&env, "Test invoice"),
    );
    client.update_invoice_status(&invoice_id, &InvoiceStatus::Verified);

    // Place and accept bid (creates escrow)
    let bid_id = client.place_bid(&investor, &invoice_id, &bid_amount, &1100);
    client.accept_bid(&invoice_id, &bid_id);

    // Verify escrow is held
    let escrow_status = client.get_escrow_status(&invoice_id);
    assert_eq!(escrow_status, crate::payments::EscrowStatus::Held);

    // Refund escrow funds
    client.refund_escrow_funds(&invoice_id);

    // Verify escrow is refunded
    let escrow_status = client.get_escrow_status(&invoice_id);
    assert_eq!(escrow_status, crate::payments::EscrowStatus::Refunded);
}

#[test]
fn test_escrow_status_tracking() {
    let env = Env::default();
    env.mock_all_auths();
    let contract_id = env.register( QuickLendXContract, ());
    let client = QuickLendXContractClient::new(&env, &contract_id);

    let business = Address::generate(&env);
    let investor = Address::generate(&env);
    let currency = Address::generate(&env);
    let due_date = env.ledger().timestamp() + 86400;
    let bid_amount = 1000i128;

    // Create and verify invoice
    let invoice_id = client.store_invoice(
        &business,
        &bid_amount,
        &currency,
        &due_date,
        &String::from_str(&env, "Test invoice"),
    );
    client.update_invoice_status(&invoice_id, &InvoiceStatus::Verified);

    // Place and accept bid
    let bid_id = client.place_bid(&investor, &invoice_id, &bid_amount, &1100);
    client.accept_bid(&invoice_id, &bid_id);

    // Test escrow details
    let escrow_details = client.get_escrow_details(&invoice_id);
    assert_eq!(escrow_details.status, crate::payments::EscrowStatus::Held);
    // created_at is set to ledger timestamp (u64 is always >= 0)
    assert_eq!(escrow_details.amount, bid_amount);

    // Test status progression: Held -> Released
    client.release_escrow_funds(&invoice_id);
    let escrow_details = client.get_escrow_details(&invoice_id);
    assert_eq!(escrow_details.status, crate::payments::EscrowStatus::Released);
}

#[test]
fn test_escrow_error_cases() {
    let env = Env::default();
    env.mock_all_auths();
    let contract_id = env.register( QuickLendXContract, ());
    let client = QuickLendXContractClient::new(&env, &contract_id);

    let fake_invoice_id = BytesN::from_array(&env, &[1u8; 32]);

    // Test getting escrow for non-existent invoice
    let result = client.try_get_escrow_status(&fake_invoice_id);
    assert!(result.is_err());

    let result = client.try_get_escrow_details(&fake_invoice_id);
    assert!(result.is_err());

    // Test releasing escrow for non-existent invoice
    let result = client.try_release_escrow_funds(&fake_invoice_id);
    assert!(result.is_err());

    // Test refunding escrow for non-existent invoice
    let result = client.try_refund_escrow_funds(&fake_invoice_id);
    assert!(result.is_err());
}

#[test]
fn test_escrow_double_operation_prevention() {
    let env = Env::default();
    env.mock_all_auths();
    let contract_id = env.register(QuickLendXContract, ());
    let client = QuickLendXContractClient::new(&env, &contract_id);

    let business = Address::generate(&env);
    let investor = Address::generate(&env);
    let currency = Address::generate(&env);
    let due_date = env.ledger().timestamp() + 86400;
    let bid_amount = 1000i128;

    // Create and verify invoice
    let invoice_id = client.store_invoice(
        &business,
        &bid_amount,
        &currency,
        &due_date,
        &String::from_str(&env, "Test invoice"),
    );
    client.update_invoice_status(&invoice_id, &InvoiceStatus::Verified);

    // Place and accept bid
    let bid_id = client.place_bid(&investor, &invoice_id, &bid_amount, &1100);
    client.accept_bid(&invoice_id, &bid_id);

    // Release escrow funds
    client.release_escrow_funds(&invoice_id);

    // Try to release again (should fail)
    let result = client.try_release_escrow_funds(&invoice_id);
    assert!(result.is_err());

    // Try to refund after release (should fail)
    let result = client.try_refund_escrow_funds(&invoice_id);
    assert!(result.is_err());
}

#[test]
fn test_unique_investment_id_generation() {
    let env = Env::default();
    let contract_id = env.register_contract(None, QuickLendXContract);

    env.as_contract(&contract_id, || {
        let mut ids = Vec::new(&env);

        // Generate 100 unique investment IDs (reduced for faster testing)
        for _ in 0..100 {
            let id = crate::investment::InvestmentStorage::generate_unique_investment_id(&env);

            // Check if this ID already exists in our vector
            for i in 0..ids.len() {
                let existing_id = ids.get(i).unwrap();
                assert_ne!(id, existing_id, "Duplicate investment ID generated");
            }

            ids.push_back(id);
        }
    });
}

<<<<<<< HEAD
#[test]
fn test_add_invoice_rating() {
=======
// Business KYC/Verification Tests

#[test]
fn test_submit_kyc_application() {
>>>>>>> 9929e0fc
    let env = Env::default();
    let contract_id = env.register_contract(None, QuickLendXContract);
    let client = QuickLendXContractClient::new(&env, &contract_id);

    let business = Address::generate(&env);
<<<<<<< HEAD
    let investor = Address::generate(&env);
    let currency = Address::generate(&env);
    let due_date = env.ledger().timestamp() + 86400;

    // Create and fund an invoice
    let invoice_id = client.store_invoice(
        &business,
        &1000,
        &currency,
        &due_date,
        &String::from_str(&env, "Test invoice"),
    );

    // Verify the invoice
    client.update_invoice_status(&invoice_id, &InvoiceStatus::Verified);

    // Fund the invoice properly
    env.as_contract(&contract_id, || {
        let mut invoice = InvoiceStorage::get_invoice(&env, &invoice_id).unwrap();
        invoice.mark_as_funded(investor.clone(), 1000, env.ledger().timestamp());
        InvoiceStorage::update_invoice(&env, &invoice);
    });

    // Add rating with proper authentication
    env.as_contract(&contract_id, || {
        let mut invoice = InvoiceStorage::get_invoice(&env, &invoice_id).unwrap();
        invoice
            .add_rating(
                5,
                String::from_str(&env, "Great service!"),
                investor,
                env.ledger().timestamp(),
            )
            .unwrap();
        InvoiceStorage::update_invoice(&env, &invoice);
    });

    // Verify rating was added
    let invoice = client.get_invoice(&invoice_id);
    assert_eq!(invoice.average_rating, Some(5));
    assert_eq!(invoice.total_ratings, 1);
    assert!(invoice.has_ratings());
    assert_eq!(invoice.get_highest_rating(), Some(5));
    assert_eq!(invoice.get_lowest_rating(), Some(5));
}

#[test]
fn test_add_invoice_rating_validation() {
=======
    let kyc_data = String::from_str(&env, "Business registration documents");

    // Mock business authorization
    env.mock_all_auths();

    client.submit_kyc_application(&business, &kyc_data);

    // Verify KYC was submitted
    let verification = client.get_business_verification_status(&business);
    assert!(verification.is_some());
    let verification = verification.unwrap();
    assert_eq!(verification.business, business);
    assert_eq!(verification.kyc_data, kyc_data);
    assert!(matches!(
        verification.status,
        verification::BusinessVerificationStatus::Pending
    ));
}

#[test]
fn test_verify_business() {
    let env = Env::default();
    let contract_id = env.register_contract(None, QuickLendXContract);
    let client = QuickLendXContractClient::new(&env, &contract_id);

    let admin = Address::generate(&env);
    let business = Address::generate(&env);
    let kyc_data = String::from_str(&env, "Business registration documents");

    // Set admin
    client.set_admin(&admin);

    // Submit KYC application
    env.mock_all_auths();
    client.submit_kyc_application(&business, &kyc_data);

    // Verify business
    env.mock_all_auths();
    client.verify_business(&admin, &business);

    // Check verification status
    let verification = client.get_business_verification_status(&business);
    assert!(verification.is_some());
    let verification = verification.unwrap();
    assert!(matches!(
        verification.status,
        verification::BusinessVerificationStatus::Verified
    ));
    assert!(verification.verified_at.is_some());
    assert_eq!(verification.verified_by, Some(admin));
}

#[test]
fn test_reject_business() {
    let env = Env::default();
    let contract_id = env.register_contract(None, QuickLendXContract);
    let client = QuickLendXContractClient::new(&env, &contract_id);

    let admin = Address::generate(&env);
    let business = Address::generate(&env);
    let kyc_data = String::from_str(&env, "Business registration documents");
    let rejection_reason = String::from_str(&env, "Incomplete documentation");

    // Set admin
    client.set_admin(&admin);

    // Submit KYC application
    env.mock_all_auths();
    client.submit_kyc_application(&business, &kyc_data);

    // Reject business
    env.mock_all_auths();
    client.reject_business(&admin, &business, &rejection_reason);

    // Check verification status
    let verification = client.get_business_verification_status(&business);
    assert!(verification.is_some());
    let verification = verification.unwrap();
    assert!(matches!(
        verification.status,
        verification::BusinessVerificationStatus::Rejected
    ));
    assert_eq!(verification.rejection_reason, Some(rejection_reason));
}

#[test]
fn test_upload_invoice_requires_verification() {
>>>>>>> 9929e0fc
    let env = Env::default();
    let contract_id = env.register_contract(None, QuickLendXContract);
    let client = QuickLendXContractClient::new(&env, &contract_id);

    let business = Address::generate(&env);
<<<<<<< HEAD
    let investor = Address::generate(&env);
    let currency = Address::generate(&env);
    let due_date = env.ledger().timestamp() + 86400;

    // Create invoice
    let invoice_id = client.store_invoice(
        &business,
        &1000,
        &currency,
        &due_date,
        &String::from_str(&env, "Test invoice"),
    );

    // Fund the invoice
    env.as_contract(&contract_id, || {
        let mut invoice = InvoiceStorage::get_invoice(&env, &invoice_id).unwrap();
        invoice.mark_as_funded(investor.clone(), 1000, env.ledger().timestamp());
        InvoiceStorage::update_invoice(&env, &invoice);
    });

    // Test invalid rating (0)
    let result = client.try_add_invoice_rating(&invoice_id, &0, &String::from_str(&env, "Invalid"));
    assert!(result.is_err());

    // Test invalid rating (6)
    let result = client.try_add_invoice_rating(&invoice_id, &6, &String::from_str(&env, "Invalid"));
    assert!(result.is_err());

    // Test rating on pending invoice (should fail)
    let pending_invoice_id = client.store_invoice(
        &business,
        &2000,
        &currency,
        &due_date,
        &String::from_str(&env, "Pending invoice"),
    );
    let result = client.try_add_invoice_rating(
        &pending_invoice_id,
        &5,
        &String::from_str(&env, "Should fail"),
    );
    assert!(result.is_err());
}

#[test]
fn test_multiple_ratings() {
=======
    let currency = Address::generate(&env);
    let amount = 1000;
    let due_date = env.ledger().timestamp() + 86400;
    let description = String::from_str(&env, "Test invoice");

    // Mock business authorization
    env.mock_all_auths();

    // Try to upload invoice without verification - should fail
    let result = client.try_upload_invoice(&business, &amount, &currency, &due_date, &description);
    assert!(result.is_err());

    // Submit KYC and verify business
    let admin = Address::generate(&env);
    let kyc_data = String::from_str(&env, "Business registration documents");

    client.set_admin(&admin);
    env.mock_all_auths();
    client.submit_kyc_application(&business, &kyc_data);

    env.mock_all_auths();
    client.verify_business(&admin, &business);

    // Now try to upload invoice - should succeed
    env.mock_all_auths();
    let _invoice_id = client.upload_invoice(&business, &amount, &currency, &due_date, &description);
}

#[test]
fn test_kyc_already_pending() {
>>>>>>> 9929e0fc
    let env = Env::default();
    let contract_id = env.register_contract(None, QuickLendXContract);
    let client = QuickLendXContractClient::new(&env, &contract_id);

    let business = Address::generate(&env);
<<<<<<< HEAD
    let investor = Address::generate(&env);
    let currency = Address::generate(&env);
    let due_date = env.ledger().timestamp() + 86400;

    // Create and fund invoice
    let invoice_id = client.store_invoice(
        &business,
        &1000,
        &currency,
        &due_date,
        &String::from_str(&env, "Test invoice"),
    );

    env.as_contract(&contract_id, || {
        let mut invoice = InvoiceStorage::get_invoice(&env, &invoice_id).unwrap();
        invoice.mark_as_funded(investor.clone(), 1000, env.ledger().timestamp());
        InvoiceStorage::update_invoice(&env, &invoice);
    });

    // Add a single rating (since only one investor can rate per invoice)
    env.as_contract(&contract_id, || {
        let mut invoice = InvoiceStorage::get_invoice(&env, &invoice_id).unwrap();
        invoice
            .add_rating(
                5,
                String::from_str(&env, "Excellent!"),
                investor,
                env.ledger().timestamp(),
            )
            .unwrap();
        InvoiceStorage::update_invoice(&env, &invoice);
    });

    // Verify rating was added correctly
    let invoice = client.get_invoice(&invoice_id);
    assert_eq!(invoice.average_rating, Some(5));
    assert_eq!(invoice.total_ratings, 1);
    assert_eq!(invoice.get_highest_rating(), Some(5));
    assert_eq!(invoice.get_lowest_rating(), Some(5));
}

#[test]
fn test_duplicate_rating_prevention() {
=======
    let kyc_data = String::from_str(&env, "Business registration documents");

    // Mock business authorization
    env.mock_all_auths();

    // Submit KYC application
    client.submit_kyc_application(&business, &kyc_data);

    // Try to submit again - should fail
    let result = client.try_submit_kyc_application(&business, &kyc_data);
    assert!(result.is_err());
}

#[test]
fn test_kyc_already_verified() {
>>>>>>> 9929e0fc
    let env = Env::default();
    let contract_id = env.register_contract(None, QuickLendXContract);
    let client = QuickLendXContractClient::new(&env, &contract_id);

<<<<<<< HEAD
    let business = Address::generate(&env);
    let investor = Address::generate(&env);
    let currency = Address::generate(&env);
    let due_date = env.ledger().timestamp() + 86400;

    // Create and fund invoice
    let invoice_id = client.store_invoice(
        &business,
        &1000,
        &currency,
        &due_date,
        &String::from_str(&env, "Test invoice"),
    );

    env.as_contract(&contract_id, || {
        let mut invoice = InvoiceStorage::get_invoice(&env, &invoice_id).unwrap();
        invoice.mark_as_funded(investor.clone(), 1000, env.ledger().timestamp());
        InvoiceStorage::update_invoice(&env, &invoice);
    });

    // Add first rating
    env.as_contract(&contract_id, || {
        let mut invoice = InvoiceStorage::get_invoice(&env, &invoice_id).unwrap();
        invoice
            .add_rating(
                5,
                String::from_str(&env, "First rating"),
                investor.clone(),
                env.ledger().timestamp(),
            )
            .unwrap();
        InvoiceStorage::update_invoice(&env, &invoice);
    });

    // Try to add duplicate rating (should fail)
    env.as_contract(&contract_id, || {
        let mut invoice = InvoiceStorage::get_invoice(&env, &invoice_id).unwrap();
        let result = invoice.add_rating(
            4,
            String::from_str(&env, "Duplicate"),
            investor,
            env.ledger().timestamp(),
        );
        assert!(result.is_err());
    });

    // Verify only one rating exists
    let invoice = client.get_invoice(&invoice_id);
    assert_eq!(invoice.total_ratings, 1);
    assert_eq!(invoice.average_rating, Some(5));
}

#[test]
fn test_rating_queries() {
=======
    let admin = Address::generate(&env);
    let business = Address::generate(&env);
    let kyc_data = String::from_str(&env, "Business registration documents");

    // Set admin and submit KYC
    client.set_admin(&admin);
    env.mock_all_auths();
    client.submit_kyc_application(&business, &kyc_data);

    // Verify business
    env.mock_all_auths();
    client.verify_business(&admin, &business);

    // Try to submit KYC again - should fail
    let result = client.try_submit_kyc_application(&business, &kyc_data);
    assert!(result.is_err());
}

#[test]
fn test_kyc_resubmission_after_rejection() {
>>>>>>> 9929e0fc
    let env = Env::default();
    let contract_id = env.register_contract(None, QuickLendXContract);
    let client = QuickLendXContractClient::new(&env, &contract_id);

<<<<<<< HEAD
    let business1 = Address::generate(&env);
    let currency = Address::generate(&env);
    let due_date = env.ledger().timestamp() + 86400;

    // Create and fund a single invoice first
    let invoice1_id = client.store_invoice(
        &business1,
        &1000,
        &currency,
        &due_date,
        &String::from_str(&env, "Invoice 1"),
    );

    // Add rating with proper authentication
    env.as_contract(&contract_id, || {
        let investor1 = Address::generate(&env);

        // Update invoice to have investor and add to funded status list
        let mut invoice1 = InvoiceStorage::get_invoice(&env, &invoice1_id).unwrap();
        invoice1.mark_as_funded(investor1.clone(), 1000, env.ledger().timestamp());
        invoice1
            .add_rating(
                5,
                String::from_str(&env, "Excellent"),
                investor1,
                env.ledger().timestamp(),
            )
            .unwrap();
        InvoiceStorage::update_invoice(&env, &invoice1);
        InvoiceStorage::remove_from_status_invoices(&env, &InvoiceStatus::Pending, &invoice1_id);
        InvoiceStorage::add_to_status_invoices(&env, &InvoiceStatus::Funded, &invoice1_id);
    });

    // Verify that invoice is properly moved to Funded status
    env.as_contract(&contract_id, || {
        let pending_invoices =
            InvoiceStorage::get_invoices_by_status(&env, &InvoiceStatus::Pending);
        assert_eq!(
            pending_invoices.len(),
            0,
            "No invoices should be in Pending status"
        );

        let funded_invoices = InvoiceStorage::get_invoices_by_status(&env, &InvoiceStatus::Funded);
        assert_eq!(
            funded_invoices.len(),
            1,
            "Invoice should be in Funded status"
        );
    });

    // Test rating query
    let high_rated_invoices = client.get_invoices_with_rating_above(&4);
    assert_eq!(high_rated_invoices.len(), 1); // invoice1 (5)
    assert!(high_rated_invoices.contains(&invoice1_id));

    let rated_count = client.get_invoices_with_ratings_count();
    assert_eq!(rated_count, 1);
}

#[test]
fn test_rating_statistics() {
=======
    let admin = Address::generate(&env);
    let business = Address::generate(&env);
    let kyc_data = String::from_str(&env, "Business registration documents");
    let rejection_reason = String::from_str(&env, "Incomplete documentation");

    // Set admin and submit KYC
    client.set_admin(&admin);
    env.mock_all_auths();
    client.submit_kyc_application(&business, &kyc_data);

    // Reject business
    env.mock_all_auths();
    client.reject_business(&admin, &business, &rejection_reason);

    // Try to resubmit KYC - should succeed
    let new_kyc_data = String::from_str(&env, "Updated business registration documents");
    env.mock_all_auths();
    client.submit_kyc_application(&business, &new_kyc_data);

    // Check status is back to pending
    let verification = client.get_business_verification_status(&business);
    assert!(verification.is_some());
    let verification = verification.unwrap();
    assert!(matches!(
        verification.status,
        verification::BusinessVerificationStatus::Pending
    ));
    assert_eq!(verification.kyc_data, new_kyc_data);
}

#[test]
fn test_verification_unauthorized_access() {
>>>>>>> 9929e0fc
    let env = Env::default();
    let contract_id = env.register_contract(None, QuickLendXContract);
    let client = QuickLendXContractClient::new(&env, &contract_id);

<<<<<<< HEAD
    let business = Address::generate(&env);
    let investor = Address::generate(&env);
    let currency = Address::generate(&env);
    let due_date = env.ledger().timestamp() + 86400;

    // Create and fund invoice
    let invoice_id = client.store_invoice(
        &business,
        &1000,
        &currency,
        &due_date,
        &String::from_str(&env, "Test invoice"),
    );

    env.as_contract(&contract_id, || {
        let mut invoice = InvoiceStorage::get_invoice(&env, &invoice_id).unwrap();
        invoice.mark_as_funded(investor.clone(), 1000, env.ledger().timestamp());
        InvoiceStorage::update_invoice(&env, &invoice);
    });

    // Add a single rating (since only one investor can rate per invoice)
    env.as_contract(&contract_id, || {
        let mut invoice = InvoiceStorage::get_invoice(&env, &invoice_id).unwrap();
        invoice
            .add_rating(
                3,
                String::from_str(&env, "Average"),
                investor,
                env.ledger().timestamp(),
            )
            .unwrap();
        InvoiceStorage::update_invoice(&env, &invoice);
    });

    // Get rating statistics
    let (avg_rating, total_ratings, highest, lowest) = client.get_invoice_rating_stats(&invoice_id);

    assert_eq!(avg_rating, Some(3)); // Single rating of 3
    assert_eq!(total_ratings, 1);
    assert_eq!(highest, Some(3));
    assert_eq!(lowest, Some(3));
}

#[test]
fn test_rating_on_unfunded_invoice() {
=======
    let admin = Address::generate(&env);
    let business = Address::generate(&env);
    let unauthorized_admin = Address::generate(&env);

    // Set admin
    client.set_admin(&admin);

    // Submit KYC application
    env.mock_all_auths();
    let kyc_data = String::from_str(&env, "Business registration documents");
    client.submit_kyc_application(&business, &kyc_data);

    // Try to verify with unauthorized admin - should fail
    env.mock_all_auths();
    let result = client.try_verify_business(&unauthorized_admin, &business);
    assert!(result.is_err());
}

#[test]
fn test_get_verification_lists() {
>>>>>>> 9929e0fc
    let env = Env::default();
    let contract_id = env.register_contract(None, QuickLendXContract);
    let client = QuickLendXContractClient::new(&env, &contract_id);

<<<<<<< HEAD
    let business = Address::generate(&env);
    let currency = Address::generate(&env);
    let due_date = env.ledger().timestamp() + 86400;

    // Create invoice but don't fund it
    let invoice_id = client.store_invoice(
        &business,
        &1000,
        &currency,
        &due_date,
        &String::from_str(&env, "Unfunded invoice"),
    );

    // Try to rate unfunded invoice (should fail)
    // Note: This test is simplified since the client wrapper doesn't expose Result types
    // In a real scenario, this would be tested at the contract level

    // Verify no rating was added
    let invoice = client.get_invoice(&invoice_id);
    assert_eq!(invoice.total_ratings, 0);
    assert!(!invoice.has_ratings());
    assert!(invoice.average_rating.is_none());
=======
    let admin = Address::generate(&env);
    let business1 = Address::generate(&env);
    let business2 = Address::generate(&env);
    let business3 = Address::generate(&env);

    // Set admin
    client.set_admin(&admin);

    // Submit KYC applications
    env.mock_all_auths();
    let kyc_data = String::from_str(&env, "Business registration documents");
    client.submit_kyc_application(&business1, &kyc_data);
    client.submit_kyc_application(&business2, &kyc_data);
    client.submit_kyc_application(&business3, &kyc_data);

    // Verify business1, reject business2, leave business3 pending
    env.mock_all_auths();
    client.verify_business(&admin, &business1);
    client.reject_business(&admin, &business2, &String::from_str(&env, "Rejected"));

    // Check lists
    let verified = client.get_verified_businesses();
    let pending = client.get_pending_businesses();
    let rejected = client.get_rejected_businesses();

    assert_eq!(verified.len(), 1);
    assert_eq!(pending.len(), 1);
    assert_eq!(rejected.len(), 1);

    assert!(verified.contains(&business1));
    assert!(pending.contains(&business3));
    assert!(rejected.contains(&business2));
>>>>>>> 9929e0fc
}<|MERGE_RESOLUTION|>--- conflicted
+++ resolved
@@ -1,15 +1,11 @@
 #![cfg(test)]
 
 use super::*;
-<<<<<<< HEAD
 use soroban_sdk::{
     symbol_short,
     testutils::{Address as _, AuthorizedFunction, AuthorizedInvocation},
-    vec, Address, BytesN, Env, String, Symbol,
+    vec, Address, BytesN, Env, String, Symbol, Vec,
 };
-=======
-use soroban_sdk::{testutils::Address as _, Address, BytesN, Env, String, Vec};
->>>>>>> 9929e0fc
 
 #[test]
 fn test_store_invoice() {
@@ -313,7 +309,7 @@
 fn test_simple_bid_storage() {
     let env = Env::default();
     env.mock_all_auths();
-    let contract_id = env.register( QuickLendXContract, ());
+    let contract_id = env.register(QuickLendXContract, ());
     let client = QuickLendXContractClient::new(&env, &contract_id);
 
     let business = Address::generate(&env);
@@ -365,7 +361,7 @@
         }
     });
     env.mock_all_auths();
-    let contract_id = env.register( QuickLendXContract, ());
+    let contract_id = env.register(QuickLendXContract, ());
     let client = QuickLendXContractClient::new(&env, &contract_id);
 
     let business = Address::generate(&env);
@@ -523,7 +519,7 @@
 fn test_escrow_status_tracking() {
     let env = Env::default();
     env.mock_all_auths();
-    let contract_id = env.register( QuickLendXContract, ());
+    let contract_id = env.register(QuickLendXContract, ());
     let client = QuickLendXContractClient::new(&env, &contract_id);
 
     let business = Address::generate(&env);
@@ -562,7 +558,7 @@
 fn test_escrow_error_cases() {
     let env = Env::default();
     env.mock_all_auths();
-    let contract_id = env.register( QuickLendXContract, ());
+    let contract_id = env.register(QuickLendXContract, ());
     let client = QuickLendXContractClient::new(&env, &contract_id);
 
     let fake_invoice_id = BytesN::from_array(&env, &[1u8; 32]);
@@ -645,21 +641,15 @@
     });
 }
 
-<<<<<<< HEAD
+// Rating System Tests (from feat-invoice_rating_system branch)
+
 #[test]
 fn test_add_invoice_rating() {
-=======
-// Business KYC/Verification Tests
-
-#[test]
-fn test_submit_kyc_application() {
->>>>>>> 9929e0fc
-    let env = Env::default();
-    let contract_id = env.register_contract(None, QuickLendXContract);
-    let client = QuickLendXContractClient::new(&env, &contract_id);
-
-    let business = Address::generate(&env);
-<<<<<<< HEAD
+    let env = Env::default();
+    let contract_id = env.register_contract(None, QuickLendXContract);
+    let client = QuickLendXContractClient::new(&env, &contract_id);
+
+    let business = Address::generate(&env);
     let investor = Address::generate(&env);
     let currency = Address::generate(&env);
     let due_date = env.ledger().timestamp() + 86400;
@@ -708,101 +698,11 @@
 
 #[test]
 fn test_add_invoice_rating_validation() {
-=======
-    let kyc_data = String::from_str(&env, "Business registration documents");
-
-    // Mock business authorization
-    env.mock_all_auths();
-
-    client.submit_kyc_application(&business, &kyc_data);
-
-    // Verify KYC was submitted
-    let verification = client.get_business_verification_status(&business);
-    assert!(verification.is_some());
-    let verification = verification.unwrap();
-    assert_eq!(verification.business, business);
-    assert_eq!(verification.kyc_data, kyc_data);
-    assert!(matches!(
-        verification.status,
-        verification::BusinessVerificationStatus::Pending
-    ));
-}
-
-#[test]
-fn test_verify_business() {
-    let env = Env::default();
-    let contract_id = env.register_contract(None, QuickLendXContract);
-    let client = QuickLendXContractClient::new(&env, &contract_id);
-
-    let admin = Address::generate(&env);
-    let business = Address::generate(&env);
-    let kyc_data = String::from_str(&env, "Business registration documents");
-
-    // Set admin
-    client.set_admin(&admin);
-
-    // Submit KYC application
-    env.mock_all_auths();
-    client.submit_kyc_application(&business, &kyc_data);
-
-    // Verify business
-    env.mock_all_auths();
-    client.verify_business(&admin, &business);
-
-    // Check verification status
-    let verification = client.get_business_verification_status(&business);
-    assert!(verification.is_some());
-    let verification = verification.unwrap();
-    assert!(matches!(
-        verification.status,
-        verification::BusinessVerificationStatus::Verified
-    ));
-    assert!(verification.verified_at.is_some());
-    assert_eq!(verification.verified_by, Some(admin));
-}
-
-#[test]
-fn test_reject_business() {
-    let env = Env::default();
-    let contract_id = env.register_contract(None, QuickLendXContract);
-    let client = QuickLendXContractClient::new(&env, &contract_id);
-
-    let admin = Address::generate(&env);
-    let business = Address::generate(&env);
-    let kyc_data = String::from_str(&env, "Business registration documents");
-    let rejection_reason = String::from_str(&env, "Incomplete documentation");
-
-    // Set admin
-    client.set_admin(&admin);
-
-    // Submit KYC application
-    env.mock_all_auths();
-    client.submit_kyc_application(&business, &kyc_data);
-
-    // Reject business
-    env.mock_all_auths();
-    client.reject_business(&admin, &business, &rejection_reason);
-
-    // Check verification status
-    let verification = client.get_business_verification_status(&business);
-    assert!(verification.is_some());
-    let verification = verification.unwrap();
-    assert!(matches!(
-        verification.status,
-        verification::BusinessVerificationStatus::Rejected
-    ));
-    assert_eq!(verification.rejection_reason, Some(rejection_reason));
-}
-
-#[test]
-fn test_upload_invoice_requires_verification() {
->>>>>>> 9929e0fc
-    let env = Env::default();
-    let contract_id = env.register_contract(None, QuickLendXContract);
-    let client = QuickLendXContractClient::new(&env, &contract_id);
-
-    let business = Address::generate(&env);
-<<<<<<< HEAD
+    let env = Env::default();
+    let contract_id = env.register_contract(None, QuickLendXContract);
+    let client = QuickLendXContractClient::new(&env, &contract_id);
+
+    let business = Address::generate(&env);
     let investor = Address::generate(&env);
     let currency = Address::generate(&env);
     let due_date = env.ledger().timestamp() + 86400;
@@ -849,44 +749,11 @@
 
 #[test]
 fn test_multiple_ratings() {
-=======
-    let currency = Address::generate(&env);
-    let amount = 1000;
-    let due_date = env.ledger().timestamp() + 86400;
-    let description = String::from_str(&env, "Test invoice");
-
-    // Mock business authorization
-    env.mock_all_auths();
-
-    // Try to upload invoice without verification - should fail
-    let result = client.try_upload_invoice(&business, &amount, &currency, &due_date, &description);
-    assert!(result.is_err());
-
-    // Submit KYC and verify business
-    let admin = Address::generate(&env);
-    let kyc_data = String::from_str(&env, "Business registration documents");
-
-    client.set_admin(&admin);
-    env.mock_all_auths();
-    client.submit_kyc_application(&business, &kyc_data);
-
-    env.mock_all_auths();
-    client.verify_business(&admin, &business);
-
-    // Now try to upload invoice - should succeed
-    env.mock_all_auths();
-    let _invoice_id = client.upload_invoice(&business, &amount, &currency, &due_date, &description);
-}
-
-#[test]
-fn test_kyc_already_pending() {
->>>>>>> 9929e0fc
-    let env = Env::default();
-    let contract_id = env.register_contract(None, QuickLendXContract);
-    let client = QuickLendXContractClient::new(&env, &contract_id);
-
-    let business = Address::generate(&env);
-<<<<<<< HEAD
+    let env = Env::default();
+    let contract_id = env.register_contract(None, QuickLendXContract);
+    let client = QuickLendXContractClient::new(&env, &contract_id);
+
+    let business = Address::generate(&env);
     let investor = Address::generate(&env);
     let currency = Address::generate(&env);
     let due_date = env.ledger().timestamp() + 86400;
@@ -930,28 +797,10 @@
 
 #[test]
 fn test_duplicate_rating_prevention() {
-=======
-    let kyc_data = String::from_str(&env, "Business registration documents");
-
-    // Mock business authorization
-    env.mock_all_auths();
-
-    // Submit KYC application
-    client.submit_kyc_application(&business, &kyc_data);
-
-    // Try to submit again - should fail
-    let result = client.try_submit_kyc_application(&business, &kyc_data);
-    assert!(result.is_err());
-}
-
-#[test]
-fn test_kyc_already_verified() {
->>>>>>> 9929e0fc
-    let env = Env::default();
-    let contract_id = env.register_contract(None, QuickLendXContract);
-    let client = QuickLendXContractClient::new(&env, &contract_id);
-
-<<<<<<< HEAD
+    let env = Env::default();
+    let contract_id = env.register_contract(None, QuickLendXContract);
+    let client = QuickLendXContractClient::new(&env, &contract_id);
+
     let business = Address::generate(&env);
     let investor = Address::generate(&env);
     let currency = Address::generate(&env);
@@ -1006,33 +855,10 @@
 
 #[test]
 fn test_rating_queries() {
-=======
-    let admin = Address::generate(&env);
-    let business = Address::generate(&env);
-    let kyc_data = String::from_str(&env, "Business registration documents");
-
-    // Set admin and submit KYC
-    client.set_admin(&admin);
-    env.mock_all_auths();
-    client.submit_kyc_application(&business, &kyc_data);
-
-    // Verify business
-    env.mock_all_auths();
-    client.verify_business(&admin, &business);
-
-    // Try to submit KYC again - should fail
-    let result = client.try_submit_kyc_application(&business, &kyc_data);
-    assert!(result.is_err());
-}
-
-#[test]
-fn test_kyc_resubmission_after_rejection() {
->>>>>>> 9929e0fc
-    let env = Env::default();
-    let contract_id = env.register_contract(None, QuickLendXContract);
-    let client = QuickLendXContractClient::new(&env, &contract_id);
-
-<<<<<<< HEAD
+    let env = Env::default();
+    let contract_id = env.register_contract(None, QuickLendXContract);
+    let client = QuickLendXContractClient::new(&env, &contract_id);
+
     let business1 = Address::generate(&env);
     let currency = Address::generate(&env);
     let due_date = env.ledger().timestamp() + 86400;
@@ -1095,45 +921,10 @@
 
 #[test]
 fn test_rating_statistics() {
-=======
-    let admin = Address::generate(&env);
-    let business = Address::generate(&env);
-    let kyc_data = String::from_str(&env, "Business registration documents");
-    let rejection_reason = String::from_str(&env, "Incomplete documentation");
-
-    // Set admin and submit KYC
-    client.set_admin(&admin);
-    env.mock_all_auths();
-    client.submit_kyc_application(&business, &kyc_data);
-
-    // Reject business
-    env.mock_all_auths();
-    client.reject_business(&admin, &business, &rejection_reason);
-
-    // Try to resubmit KYC - should succeed
-    let new_kyc_data = String::from_str(&env, "Updated business registration documents");
-    env.mock_all_auths();
-    client.submit_kyc_application(&business, &new_kyc_data);
-
-    // Check status is back to pending
-    let verification = client.get_business_verification_status(&business);
-    assert!(verification.is_some());
-    let verification = verification.unwrap();
-    assert!(matches!(
-        verification.status,
-        verification::BusinessVerificationStatus::Pending
-    ));
-    assert_eq!(verification.kyc_data, new_kyc_data);
-}
-
-#[test]
-fn test_verification_unauthorized_access() {
->>>>>>> 9929e0fc
-    let env = Env::default();
-    let contract_id = env.register_contract(None, QuickLendXContract);
-    let client = QuickLendXContractClient::new(&env, &contract_id);
-
-<<<<<<< HEAD
+    let env = Env::default();
+    let contract_id = env.register_contract(None, QuickLendXContract);
+    let client = QuickLendXContractClient::new(&env, &contract_id);
+
     let business = Address::generate(&env);
     let investor = Address::generate(&env);
     let currency = Address::generate(&env);
@@ -1179,33 +970,10 @@
 
 #[test]
 fn test_rating_on_unfunded_invoice() {
-=======
-    let admin = Address::generate(&env);
-    let business = Address::generate(&env);
-    let unauthorized_admin = Address::generate(&env);
-
-    // Set admin
-    client.set_admin(&admin);
-
-    // Submit KYC application
-    env.mock_all_auths();
-    let kyc_data = String::from_str(&env, "Business registration documents");
-    client.submit_kyc_application(&business, &kyc_data);
-
-    // Try to verify with unauthorized admin - should fail
-    env.mock_all_auths();
-    let result = client.try_verify_business(&unauthorized_admin, &business);
-    assert!(result.is_err());
-}
-
-#[test]
-fn test_get_verification_lists() {
->>>>>>> 9929e0fc
-    let env = Env::default();
-    let contract_id = env.register_contract(None, QuickLendXContract);
-    let client = QuickLendXContractClient::new(&env, &contract_id);
-
-<<<<<<< HEAD
+    let env = Env::default();
+    let contract_id = env.register_contract(None, QuickLendXContract);
+    let client = QuickLendXContractClient::new(&env, &contract_id);
+
     let business = Address::generate(&env);
     let currency = Address::generate(&env);
     let due_date = env.ledger().timestamp() + 86400;
@@ -1228,7 +996,247 @@
     assert_eq!(invoice.total_ratings, 0);
     assert!(!invoice.has_ratings());
     assert!(invoice.average_rating.is_none());
-=======
+}
+
+// Business KYC/Verification Tests (from main branch)
+
+#[test]
+fn test_submit_kyc_application() {
+    let env = Env::default();
+    let contract_id = env.register_contract(None, QuickLendXContract);
+    let client = QuickLendXContractClient::new(&env, &contract_id);
+
+    let business = Address::generate(&env);
+    let kyc_data = String::from_str(&env, "Business registration documents");
+
+    // Mock business authorization
+    env.mock_all_auths();
+
+    client.submit_kyc_application(&business, &kyc_data);
+
+    // Verify KYC was submitted
+    let verification = client.get_business_verification_status(&business);
+    assert!(verification.is_some());
+    let verification = verification.unwrap();
+    assert_eq!(verification.business, business);
+    assert_eq!(verification.kyc_data, kyc_data);
+    assert!(matches!(
+        verification.status,
+        verification::BusinessVerificationStatus::Pending
+    ));
+}
+
+#[test]
+fn test_verify_business() {
+    let env = Env::default();
+    let contract_id = env.register_contract(None, QuickLendXContract);
+    let client = QuickLendXContractClient::new(&env, &contract_id);
+
+    let admin = Address::generate(&env);
+    let business = Address::generate(&env);
+    let kyc_data = String::from_str(&env, "Business registration documents");
+
+    // Set admin
+    client.set_admin(&admin);
+
+    // Submit KYC application
+    env.mock_all_auths();
+    client.submit_kyc_application(&business, &kyc_data);
+
+    // Verify business
+    env.mock_all_auths();
+    client.verify_business(&admin, &business);
+
+    // Check verification status
+    let verification = client.get_business_verification_status(&business);
+    assert!(verification.is_some());
+    let verification = verification.unwrap();
+    assert!(matches!(
+        verification.status,
+        verification::BusinessVerificationStatus::Verified
+    ));
+    assert!(verification.verified_at.is_some());
+    assert_eq!(verification.verified_by, Some(admin));
+}
+
+#[test]
+fn test_reject_business() {
+    let env = Env::default();
+    let contract_id = env.register_contract(None, QuickLendXContract);
+    let client = QuickLendXContractClient::new(&env, &contract_id);
+
+    let admin = Address::generate(&env);
+    let business = Address::generate(&env);
+    let kyc_data = String::from_str(&env, "Business registration documents");
+    let rejection_reason = String::from_str(&env, "Incomplete documentation");
+
+    // Set admin
+    client.set_admin(&admin);
+
+    // Submit KYC application
+    env.mock_all_auths();
+    client.submit_kyc_application(&business, &kyc_data);
+
+    // Reject business
+    env.mock_all_auths();
+    client.reject_business(&admin, &business, &rejection_reason);
+
+    // Check verification status
+    let verification = client.get_business_verification_status(&business);
+    assert!(verification.is_some());
+    let verification = verification.unwrap();
+    assert!(matches!(
+        verification.status,
+        verification::BusinessVerificationStatus::Rejected
+    ));
+    assert_eq!(verification.rejection_reason, Some(rejection_reason));
+}
+
+#[test]
+fn test_upload_invoice_requires_verification() {
+    let env = Env::default();
+    let contract_id = env.register_contract(None, QuickLendXContract);
+    let client = QuickLendXContractClient::new(&env, &contract_id);
+
+    let business = Address::generate(&env);
+    let currency = Address::generate(&env);
+    let amount = 1000;
+    let due_date = env.ledger().timestamp() + 86400;
+    let description = String::from_str(&env, "Test invoice");
+
+    // Mock business authorization
+    env.mock_all_auths();
+
+    // Try to upload invoice without verification - should fail
+    let result = client.try_store_invoice(&business, &amount, &currency, &due_date, &description);
+    assert!(result.is_err());
+
+    // Submit KYC and verify business
+    let admin = Address::generate(&env);
+    let kyc_data = String::from_str(&env, "Business registration documents");
+
+    client.set_admin(&admin);
+    env.mock_all_auths();
+    client.submit_kyc_application(&business, &kyc_data);
+
+    env.mock_all_auths();
+    client.verify_business(&admin, &business);
+
+    // Now try to upload invoice - should succeed
+    env.mock_all_auths();
+    let _invoice_id = client.store_invoice(&business, &amount, &currency, &due_date, &description);
+}
+
+#[test]
+fn test_kyc_already_pending() {
+    let env = Env::default();
+    let contract_id = env.register_contract(None, QuickLendXContract);
+    let client = QuickLendXContractClient::new(&env, &contract_id);
+
+    let business = Address::generate(&env);
+    let kyc_data = String::from_str(&env, "Business registration documents");
+
+    // Mock business authorization
+    env.mock_all_auths();
+
+    // Submit KYC application
+    client.submit_kyc_application(&business, &kyc_data);
+
+    // Try to submit again - should fail
+    let result = client.try_submit_kyc_application(&business, &kyc_data);
+    assert!(result.is_err());
+}
+
+#[test]
+fn test_kyc_already_verified() {
+    let env = Env::default();
+    let contract_id = env.register_contract(None, QuickLendXContract);
+    let client = QuickLendXContractClient::new(&env, &contract_id);
+
+    let admin = Address::generate(&env);
+    let business = Address::generate(&env);
+    let kyc_data = String::from_str(&env, "Business registration documents");
+
+    // Set admin and submit KYC
+    client.set_admin(&admin);
+    env.mock_all_auths();
+    client.submit_kyc_application(&business, &kyc_data);
+
+    // Verify business
+    env.mock_all_auths();
+    client.verify_business(&admin, &business);
+
+    // Try to submit KYC again - should fail
+    let result = client.try_submit_kyc_application(&business, &kyc_data);
+    assert!(result.is_err());
+}
+
+#[test]
+fn test_kyc_resubmission_after_rejection() {
+    let env = Env::default();
+    let contract_id = env.register_contract(None, QuickLendXContract);
+    let client = QuickLendXContractClient::new(&env, &contract_id);
+
+    let admin = Address::generate(&env);
+    let business = Address::generate(&env);
+    let kyc_data = String::from_str(&env, "Business registration documents");
+    let rejection_reason = String::from_str(&env, "Incomplete documentation");
+
+    // Set admin and submit KYC
+    client.set_admin(&admin);
+    env.mock_all_auths();
+    client.submit_kyc_application(&business, &kyc_data);
+
+    // Reject business
+    env.mock_all_auths();
+    client.reject_business(&admin, &business, &rejection_reason);
+
+    // Try to resubmit KYC - should succeed
+    let new_kyc_data = String::from_str(&env, "Updated business registration documents");
+    env.mock_all_auths();
+    client.submit_kyc_application(&business, &new_kyc_data);
+
+    // Check status is back to pending
+    let verification = client.get_business_verification_status(&business);
+    assert!(verification.is_some());
+    let verification = verification.unwrap();
+    assert!(matches!(
+        verification.status,
+        verification::BusinessVerificationStatus::Pending
+    ));
+    assert_eq!(verification.kyc_data, new_kyc_data);
+}
+
+#[test]
+fn test_verification_unauthorized_access() {
+    let env = Env::default();
+    let contract_id = env.register_contract(None, QuickLendXContract);
+    let client = QuickLendXContractClient::new(&env, &contract_id);
+
+    let admin = Address::generate(&env);
+    let business = Address::generate(&env);
+    let unauthorized_admin = Address::generate(&env);
+
+    // Set admin
+    client.set_admin(&admin);
+
+    // Submit KYC application
+    env.mock_all_auths();
+    let kyc_data = String::from_str(&env, "Business registration documents");
+    client.submit_kyc_application(&business, &kyc_data);
+
+    // Try to verify with unauthorized admin - should fail
+    env.mock_all_auths();
+    let result = client.try_verify_business(&unauthorized_admin, &business);
+    assert!(result.is_err());
+}
+
+#[test]
+fn test_get_verification_lists() {
+    let env = Env::default();
+    let contract_id = env.register_contract(None, QuickLendXContract);
+    let client = QuickLendXContractClient::new(&env, &contract_id);
+
     let admin = Address::generate(&env);
     let business1 = Address::generate(&env);
     let business2 = Address::generate(&env);
@@ -1261,5 +1269,4 @@
     assert!(verified.contains(&business1));
     assert!(pending.contains(&business3));
     assert!(rejected.contains(&business2));
->>>>>>> 9929e0fc
 }