--- conflicted
+++ resolved
@@ -45,7 +45,6 @@
     AlreadyRated = 1502,
     NotRater = 1503,
 
-<<<<<<< HEAD
     // KYC/Verification errors (1600-1699, from main)
     BusinessNotVerified = 1600,
     KYCAlreadyPending = 1601,
@@ -92,7 +91,6 @@
             QuickLendXError::InvalidKYCStatus => symbol_short!("KYC_IS"),
         }
     }
-=======
  // KYC/Verification errors (1600-1699, from main)
  BusinessNotVerified = 1600,
  KYCAlreadyPending = 1601,
@@ -150,5 +148,4 @@
  QuickLendXError::AuditQueryError => symbol_short!("AUD_QE"),
  }
  }
->>>>>>> d299236f
 }