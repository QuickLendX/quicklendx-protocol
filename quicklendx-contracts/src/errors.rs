--- conflicted
+++ resolved
@@ -57,8 +57,7 @@
  AuditValidationFailed = 1701,
  AuditIntegrityError = 1702,
  AuditQueryError = 1703,
-<<<<<<< HEAD
-=======
+
 
  // Category and Tag errors (1800-1899)
  InvalidCategory = 1800,
@@ -74,7 +73,7 @@
  DisputeNotUnderReview = 1904,
  InvalidDisputeReason = 1905,
  InvalidDisputeEvidence = 1906,
->>>>>>> b755cf4d
+
 }
 
 impl From<QuickLendXError> for Symbol {
