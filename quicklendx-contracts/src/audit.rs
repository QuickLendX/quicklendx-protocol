--- conflicted
+++ resolved
@@ -42,10 +42,7 @@
     pub block_height: u32,
     pub transaction_hash: Option<BytesN<32>>,
 }
-<<<<<<< HEAD
-=======
-
->>>>>>> b1426c91
+
 /// Audit operation filter
 #[contracttype]
 #[derive(Clone, Debug)]
@@ -53,10 +50,7 @@
     Any,
     Specific(AuditOperation),
 }
-<<<<<<< HEAD
-=======
-
->>>>>>> b1426c91
+
 /// Audit query filters
 #[contracttype]
 #[derive(Clone, Debug)]
@@ -341,13 +335,12 @@
         match &filter.operation {
             AuditOperationFilter::Any => {},
             AuditOperationFilter::Specific(operation) => {
-<<<<<<< HEAD
-            if entry.operation != *operation {
-                return false;
-=======
+
+            
+
                 if entry.operation != *operation {
                     return false;
->>>>>>> b1426c91
+
                 }
             }
         }
@@ -449,6 +442,7 @@
         AuditOperation::InvoiceFunded,
         investor,
         None,
+        Some(String::from_str(env, "Funded")),
         Some(amount),
         None,
     );
@@ -468,6 +462,7 @@
         AuditOperation::PaymentProcessed,
         actor,
         None,
+        Some(String::from_str(env, "Payment processed")),
         Some(amount),
         Some(payment_type),
     );
