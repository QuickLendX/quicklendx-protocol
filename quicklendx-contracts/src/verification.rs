use soroban_sdk::{contracttype, symbol_short, vec, Address, Env, String, Symbol, Vec};
use crate::errors::QuickLendXError;
use crate::invoice;
#[contracttype]
pub enum BusinessVerificationStatus {
    Pending,
    Verified,
    Rejected,
}

#[contracttype]
pub struct BusinessVerification {
    pub business: Address,
    pub status: BusinessVerificationStatus,
    pub verified_at: Option<u64>,
    pub verified_by: Option<Address>,
    pub kyc_data: String, // Encrypted KYC data
    pub submitted_at: u64,
    pub rejection_reason: Option<String>,
}

pub struct BusinessVerificationStorage;

impl BusinessVerificationStorage {
    const VERIFICATION_KEY: &'static str = "business_verification";
    const VERIFIED_BUSINESSES_KEY: &'static str = "verified_businesses";
    const PENDING_BUSINESSES_KEY: &'static str = "pending_businesses";
    const REJECTED_BUSINESSES_KEY: &'static str = "rejected_businesses";
    const ADMIN_KEY: &'static str = "admin_address";

    pub fn store_verification(env: &Env, verification: &BusinessVerification) {
        env.storage()
            .instance()
            .set(&verification.business, verification);

        // Add to status-specific lists
        match verification.status {
            BusinessVerificationStatus::Verified => {
                Self::add_to_verified_businesses(env, &verification.business);
            }
            BusinessVerificationStatus::Pending => {
                Self::add_to_pending_businesses(env, &verification.business);
            }
            BusinessVerificationStatus::Rejected => {
                Self::add_to_rejected_businesses(env, &verification.business);
            }
        }
    }

    pub fn get_verification(env: &Env, business: &Address) -> Option<BusinessVerification> {
        env.storage().instance().get(business)
    }

    pub fn update_verification(env: &Env, verification: &BusinessVerification) {
        let old_verification = Self::get_verification(env, &verification.business);

        // Remove from old status list
        if let Some(old_ver) = old_verification {
            match old_ver.status {
                BusinessVerificationStatus::Verified => {
                    Self::remove_from_verified_businesses(env, &verification.business);
                }
                BusinessVerificationStatus::Pending => {
                    Self::remove_from_pending_businesses(env, &verification.business);
                }
                BusinessVerificationStatus::Rejected => {
                    Self::remove_from_rejected_businesses(env, &verification.business);
                }
            }
        }

        // Store new verification
        Self::store_verification(env, verification);
    }

    pub fn is_business_verified(env: &Env, business: &Address) -> bool {
        if let Some(verification) = Self::get_verification(env, business) {
            matches!(verification.status, BusinessVerificationStatus::Verified)
        } else {
            false
        }
    }

    pub fn get_verified_businesses(env: &Env) -> Vec<Address> {
        env.storage()
            .instance()
            .get(&Self::VERIFIED_BUSINESSES_KEY)
            .unwrap_or(vec![env])
    }

    pub fn get_pending_businesses(env: &Env) -> Vec<Address> {
        env.storage()
            .instance()
            .get(&Self::PENDING_BUSINESSES_KEY)
            .unwrap_or(vec![env])
    }

    pub fn get_rejected_businesses(env: &Env) -> Vec<Address> {
        env.storage()
            .instance()
            .get(&Self::REJECTED_BUSINESSES_KEY)
            .unwrap_or(vec![env])
    }

    fn add_to_verified_businesses(env: &Env, business: &Address) {
        let mut verified = Self::get_verified_businesses(env);
        verified.push_back(business.clone());
        env.storage()
            .instance()
            .set(&Self::VERIFIED_BUSINESSES_KEY, &verified);
    }

    fn add_to_pending_businesses(env: &Env, business: &Address) {
        let mut pending = Self::get_pending_businesses(env);
        pending.push_back(business.clone());
        env.storage()
            .instance()
            .set(&Self::PENDING_BUSINESSES_KEY, &pending);
    }

    fn add_to_rejected_businesses(env: &Env, business: &Address) {
        let mut rejected = Self::get_rejected_businesses(env);
        rejected.push_back(business.clone());
        env.storage()
            .instance()
            .set(&Self::REJECTED_BUSINESSES_KEY, &rejected);
    }

    fn remove_from_verified_businesses(env: &Env, business: &Address) {
        let verified = Self::get_verified_businesses(env);
        let mut new_verified = vec![env];
        for addr in verified.iter() {
            if addr != *business {
                new_verified.push_back(addr);
            }
        }
        env.storage()
            .instance()
            .set(&Self::VERIFIED_BUSINESSES_KEY, &new_verified);
    }

    fn remove_from_pending_businesses(env: &Env, business: &Address) {
        let pending = Self::get_pending_businesses(env);
        let mut new_pending = vec![env];
        for addr in pending.iter() {
            if addr != *business {
                new_pending.push_back(addr);
            }
        }
        env.storage()
            .instance()
            .set(&Self::PENDING_BUSINESSES_KEY, &new_pending);
    }

    fn remove_from_rejected_businesses(env: &Env, business: &Address) {
        let rejected = Self::get_rejected_businesses(env);
        let mut new_rejected = vec![env];
        for addr in rejected.iter() {
            if addr != *business {
                new_rejected.push_back(addr);
            }
        }
        env.storage()
            .instance()
            .set(&Self::REJECTED_BUSINESSES_KEY, &new_rejected);
    }

    pub fn set_admin(env: &Env, admin: &Address) {
        env.storage().instance().set(&Self::ADMIN_KEY, admin);
    }

    pub fn get_admin(env: &Env) -> Option<Address> {
        env.storage().instance().get(&Self::ADMIN_KEY)
    }

    pub fn is_admin(env: &Env, address: &Address) -> bool {
        if let Some(admin) = Self::get_admin(env) {
            admin == *address
        } else {
            false
        }
    }
}

pub fn submit_kyc_application(
    env: &Env,
    business: &Address,
    kyc_data: String,
) -> Result<(), QuickLendXError> {
    // Only the business can submit their own KYC
    business.require_auth();

    // Check if business already has a verification record
    if let Some(existing_verification) =
        BusinessVerificationStorage::get_verification(env, business)
    {
        match existing_verification.status {
            BusinessVerificationStatus::Pending => {
                return Err(QuickLendXError::KYCAlreadyPending);
            }
            BusinessVerificationStatus::Verified => {
                return Err(QuickLendXError::KYCAlreadyVerified);
            }
            BusinessVerificationStatus::Rejected => {
                // Allow resubmission if previously rejected
            }
        }
    }

    let verification = BusinessVerification {
        business: business.clone(),
        status: BusinessVerificationStatus::Pending,
        verified_at: None,
        verified_by: None,
        kyc_data,
        submitted_at: env.ledger().timestamp(),
        rejection_reason: None,
    };

    BusinessVerificationStorage::store_verification(env, &verification);
    emit_kyc_submitted(env, business);
    Ok(())
}

pub fn verify_business(
    env: &Env,
    admin: &Address,
    business: &Address,
) -> Result<(), QuickLendXError> {
    // Only admin can verify businesses
    admin.require_auth();
    if !BusinessVerificationStorage::is_admin(env, admin) {
        return Err(QuickLendXError::NotAdmin);
    }

    let mut verification = BusinessVerificationStorage::get_verification(env, business)
        .ok_or(QuickLendXError::KYCNotFound)?;

    if !matches!(verification.status, BusinessVerificationStatus::Pending) {
        return Err(QuickLendXError::InvalidKYCStatus);
    }

    verification.status = BusinessVerificationStatus::Verified;
    verification.verified_at = Some(env.ledger().timestamp());
    verification.verified_by = Some(admin.clone());

    BusinessVerificationStorage::update_verification(env, &verification);
    emit_business_verified(env, business, admin);
    Ok(())
}

pub fn reject_business(
    env: &Env,
    admin: &Address,
    business: &Address,
    reason: String,
) -> Result<(), QuickLendXError> {
    // Only admin can reject businesses
    admin.require_auth();
    if !BusinessVerificationStorage::is_admin(env, admin) {
        return Err(QuickLendXError::NotAdmin);
    }

    let mut verification = BusinessVerificationStorage::get_verification(env, business)
        .ok_or(QuickLendXError::KYCNotFound)?;

    if !matches!(verification.status, BusinessVerificationStatus::Pending) {
        return Err(QuickLendXError::InvalidKYCStatus);
    }

    verification.status = BusinessVerificationStatus::Rejected;
    verification.rejection_reason = Some(reason);

    BusinessVerificationStorage::update_verification(env, &verification);
    emit_business_rejected(env, business, admin);
    Ok(())
}

pub fn get_business_verification_status(
    env: &Env,
    business: &Address,
) -> Option<BusinessVerification> {
    BusinessVerificationStorage::get_verification(env, business)
}

pub fn require_business_verification(env: &Env, business: &Address) -> Result<(), QuickLendXError> {
    if !BusinessVerificationStorage::is_business_verified(env, business) {
        return Err(QuickLendXError::BusinessNotVerified);
    }
    Ok(())
}

// Keep the existing invoice verification function
pub fn verify_invoice_data(
    env: &Env,
    business: &Address,
    amount: i128,
    _currency: &Address,
    due_date: u64,
    description: &String,
    // category: invoice::InvoiceCategory,
    // tags: Vec<String>,
    
    
) -> Result<(), QuickLendXError> {
    // First check if business is verified
    require_business_verification(env, business)?;

    if amount <= 0 {
        return Err(QuickLendXError::InvalidAmount);
    }
    let current_timestamp = env.ledger().timestamp();
    if due_date <= current_timestamp {
        return Err(QuickLendXError::InvoiceDueDateInvalid);
    }
    if description.len() == 0 {
        return Err(QuickLendXError::InvalidDescription);
    }
    Ok(())
}

// Event emission functions (from main)
fn emit_kyc_submitted(env: &Env, business: &Address) {
    env.events().publish(
        (symbol_short!("kyc_sub"),),
        (business.clone(), env.ledger().timestamp()),
    );
}

fn emit_business_verified(env: &Env, business: &Address, admin: &Address) {
    env.events().publish(
        (symbol_short!("bus_ver"),),
        (business.clone(), admin.clone(), env.ledger().timestamp()),
    );
}

fn emit_business_rejected(env: &Env, business: &Address, admin: &Address) {
    env.events().publish(
        (symbol_short!("bus_rej"),),
        (business.clone(), admin.clone()),
    );
}
<<<<<<< HEAD
=======

>>>>>>> b1426c91
/// Validate invoice category
pub fn validate_invoice_category(category: &crate::invoice::InvoiceCategory) -> Result<(), QuickLendXError> {
    // All categories are valid as they are defined in the enum
    // This function can be extended to add additional validation logic if needed
    match category {
        crate::invoice::InvoiceCategory::Services => Ok(()),
        crate::invoice::InvoiceCategory::Products => Ok(()),
        crate::invoice::InvoiceCategory::Consulting => Ok(()),
        crate::invoice::InvoiceCategory::Manufacturing => Ok(()),
        crate::invoice::InvoiceCategory::Technology => Ok(()),
        crate::invoice::InvoiceCategory::Healthcare => Ok(()),
        crate::invoice::InvoiceCategory::Other => Ok(()),
<<<<<<< HEAD
        crate::invoice::InvoiceCategory::Standard => Ok(()),
    }
    }

=======
    }
}
>>>>>>> b1426c91

/// Validate invoice tags
pub fn validate_invoice_tags(tags: &Vec<String>) -> Result<(), QuickLendXError> {
    // Check tag count limit (max 10 tags per invoice)
    if tags.len() > 10 {
        return Err(QuickLendXError::TagLimitExceeded);
    }

    // Validate each tag
    for tag in tags.iter() {
        // Check tag length (1-50 characters)
        if tag.len() < 1 || tag.len() > 50 {
            return Err(QuickLendXError::InvalidTag);
        }

        // Check for empty tags (length 0 is already checked above)
        // Note: Soroban String doesn't have trim() method
    }

    Ok(())
}<|MERGE_RESOLUTION|>--- conflicted
+++ resolved
@@ -340,10 +340,7 @@
         (business.clone(), admin.clone()),
     );
 }
-<<<<<<< HEAD
-=======
-
->>>>>>> b1426c91
+
 /// Validate invoice category
 pub fn validate_invoice_category(category: &crate::invoice::InvoiceCategory) -> Result<(), QuickLendXError> {
     // All categories are valid as they are defined in the enum
@@ -356,15 +353,10 @@
         crate::invoice::InvoiceCategory::Technology => Ok(()),
         crate::invoice::InvoiceCategory::Healthcare => Ok(()),
         crate::invoice::InvoiceCategory::Other => Ok(()),
-<<<<<<< HEAD
         crate::invoice::InvoiceCategory::Standard => Ok(()),
     }
     }
 
-=======
-    }
-}
->>>>>>> b1426c91
 
 /// Validate invoice tags
 pub fn validate_invoice_tags(tags: &Vec<String>) -> Result<(), QuickLendXError> {
