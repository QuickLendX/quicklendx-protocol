<<<<<<< HEAD
use crate::errors::QuickLendXError;
use crate::events::emit_invoice_settled;
use crate::investment::{Investment, InvestmentStatus, InvestmentStorage};
use crate::invoice::{Invoice, InvoiceStatus, InvoiceStorage};
=======
use soroban_sdk::{Address, BytesN, Env};
use crate::invoice::{InvoiceStatus, InvoiceStorage};
use crate::investment::{ InvestmentStatus, InvestmentStorage};
>>>>>>> 36928302
use crate::payments::transfer_funds;
use crate::profits::calculate_profit;
use soroban_sdk::{Address, BytesN, Env};

pub fn settle_invoice(
    env: &Env,
    invoice_id: &BytesN<32>,
    payment_amount: i128,
    platform: &Address,
    platform_fee_bps: i128,
) -> Result<(), QuickLendXError> {
    let mut invoice =
        InvoiceStorage::get_invoice(env, invoice_id).ok_or(QuickLendXError::InvoiceNotFound)?;
    if invoice.status != InvoiceStatus::Funded {
        return Err(QuickLendXError::InvalidStatus);
    }
    let investor = invoice
        .investor
        .as_ref()
        .ok_or(QuickLendXError::NotInvestor)?;
    let investment = InvestmentStorage::get_investment(env, invoice_id)
        .ok_or(QuickLendXError::StorageKeyNotFound)?;
    // Calculate profit and platform fee
    let (investor_return, platform_fee) =
        calculate_profit(investment.amount, payment_amount, platform_fee_bps);
    // Transfer funds
    let investor_paid = transfer_funds(env, &invoice.business, investor, investor_return);
    let platform_paid = transfer_funds(env, &invoice.business, platform, platform_fee);
    if !investor_paid || !platform_paid {
        return Err(QuickLendXError::InsufficientFunds);
    }
    // Update invoice and investment status
    invoice.mark_as_paid(env.ledger().timestamp());
    InvoiceStorage::update_invoice(env, &invoice);
    let mut investment = investment;
    investment.status = InvestmentStatus::Completed;
    InvestmentStorage::update_investment(env, &investment);
    // Emit event
    emit_invoice_settled(env, &invoice, investor_return, platform_fee);
    Ok(())
}<|MERGE_RESOLUTION|>--- conflicted
+++ resolved
@@ -1,16 +1,10 @@
-<<<<<<< HEAD
+use soroban_sdk::{Address, BytesN, Env};
 use crate::errors::QuickLendXError;
 use crate::events::emit_invoice_settled;
 use crate::investment::{Investment, InvestmentStatus, InvestmentStorage};
 use crate::invoice::{Invoice, InvoiceStatus, InvoiceStorage};
-=======
-use soroban_sdk::{Address, BytesN, Env};
-use crate::invoice::{InvoiceStatus, InvoiceStorage};
-use crate::investment::{ InvestmentStatus, InvestmentStorage};
->>>>>>> 36928302
 use crate::payments::transfer_funds;
 use crate::profits::calculate_profit;
-use soroban_sdk::{Address, BytesN, Env};
 
 pub fn settle_invoice(
     env: &Env,
@@ -19,33 +13,47 @@
     platform: &Address,
     platform_fee_bps: i128,
 ) -> Result<(), QuickLendXError> {
-    let mut invoice =
-        InvoiceStorage::get_invoice(env, invoice_id).ok_or(QuickLendXError::InvoiceNotFound)?;
+    // Get and validate invoice
+    let mut invoice = InvoiceStorage::get_invoice(env, invoice_id)
+        .ok_or(QuickLendXError::InvoiceNotFound)?;
+    
     if invoice.status != InvoiceStatus::Funded {
         return Err(QuickLendXError::InvalidStatus);
     }
+    
+    // Get investor from invoice
     let investor = invoice
         .investor
         .as_ref()
         .ok_or(QuickLendXError::NotInvestor)?;
+    
+    // Get investment details
     let investment = InvestmentStorage::get_investment(env, invoice_id)
         .ok_or(QuickLendXError::StorageKeyNotFound)?;
+    
     // Calculate profit and platform fee
     let (investor_return, platform_fee) =
         calculate_profit(investment.amount, payment_amount, platform_fee_bps);
-    // Transfer funds
+    
+    // Transfer funds to investor and platform
     let investor_paid = transfer_funds(env, &invoice.business, investor, investor_return);
     let platform_paid = transfer_funds(env, &invoice.business, platform, platform_fee);
+    
     if !investor_paid || !platform_paid {
         return Err(QuickLendXError::InsufficientFunds);
     }
-    // Update invoice and investment status
+    
+    // Update invoice status
     invoice.mark_as_paid(env.ledger().timestamp());
     InvoiceStorage::update_invoice(env, &invoice);
-    let mut investment = investment;
-    investment.status = InvestmentStatus::Completed;
-    InvestmentStorage::update_investment(env, &investment);
-    // Emit event
+    
+    // Update investment status
+    let mut updated_investment = investment;
+    updated_investment.status = InvestmentStatus::Completed;
+    InvestmentStorage::update_investment(env, &updated_investment);
+    
+    // Emit settlement event
     emit_invoice_settled(env, &invoice, investor_return, platform_fee);
+    
     Ok(())
 }