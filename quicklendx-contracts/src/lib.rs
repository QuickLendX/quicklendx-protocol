#![no_std]
use soroban_sdk::{contract, contractimpl, symbol_short, Address, BytesN, Env, String, Vec};

mod backup;
mod bid;
mod defaults;
mod errors;
mod events;
mod investment;
mod invoice;
mod notifications;
mod payments;
mod profits;
mod settlement;
mod verification;
mod audit;

use bid::{Bid, BidStatus, BidStorage};
use defaults::handle_default as do_handle_default;
use errors::QuickLendXError;
use events::{
    emit_escrow_created, emit_escrow_refunded, emit_escrow_released, emit_invoice_uploaded,
    emit_invoice_verified,
};
use investment::{Investment, InvestmentStatus, InvestmentStorage};
use invoice::{Invoice, InvoiceStatus, InvoiceStorage};
use payments::{create_escrow, refund_escrow, release_escrow, EscrowStorage};
use profits::calculate_profit as do_calculate_profit;
use settlement::settle_invoice as do_settle_invoice;
use verification::{
    get_business_verification_status, reject_business, submit_kyc_application, verify_business,
    verify_invoice_data, BusinessVerificationStorage,
};

use crate::backup::{Backup, BackupStatus, BackupStorage};
<<<<<<< HEAD
use crate::notifications::{
    Notification, NotificationDeliveryStatus, NotificationPreferences,
    NotificationStats, NotificationSystem,
=======
use audit::{
    log_invoice_created, log_invoice_status_change, log_invoice_funded, log_payment_processed,
    AuditStorage, AuditLogEntry, AuditQueryFilter, AuditStats, AuditOperation
>>>>>>> d299236f
};

#[contract]
pub struct QuickLendXContract;

#[contractimpl]
impl QuickLendXContract {
    /// Store an invoice in the contract
    pub fn store_invoice(
        env: Env,
        business: Address,
        amount: i128,
        currency: Address,
        due_date: u64,
        description: String,
    ) -> Result<BytesN<32>, QuickLendXError> {
        // Validate input parameters
        if amount <= 0 {
            return Err(QuickLendXError::InvalidAmount);
        }

        let current_timestamp = env.ledger().timestamp();
        if due_date <= current_timestamp {
            return Err(QuickLendXError::InvoiceDueDateInvalid);
        }

        if description.len() == 0 {
            return Err(QuickLendXError::InvalidDescription);
        }

        // Create new invoice
        let invoice = Invoice::new(
            &env,
            business.clone(),
            amount,
            currency.clone(),
            due_date,
            description,
        );

        // Store the invoice
        InvoiceStorage::store_invoice(&env, &invoice);

        // Emit event
        env.events().publish(
            (symbol_short!("created"),),
            (invoice.id.clone(), business, amount, currency, due_date),
        );

        Ok(invoice.id)
    }

    /// Upload an invoice (business only)
    pub fn upload_invoice(
        env: Env,
        business: Address,
        amount: i128,
        currency: Address,
        due_date: u64,
        description: String,
    ) -> Result<BytesN<32>, QuickLendXError> {
        // Only the business can upload their own invoice
        business.require_auth();

        // Check if business is verified
        let verification = get_business_verification_status(&env, &business);
        if verification.is_none()
            || !matches!(
                verification.unwrap().status,
                verification::BusinessVerificationStatus::Verified
            )
        {
            return Err(QuickLendXError::BusinessNotVerified);
        }

        // Basic validation
        verify_invoice_data(&env, &business, amount, &currency, due_date, &description)?;

        // Create and store invoice
        let invoice = Invoice::new(
            &env,
            business.clone(),
            amount,
            currency.clone(),
            due_date,
            description.clone(),
        );
        InvoiceStorage::store_invoice(&env, &invoice);
        emit_invoice_uploaded(&env, &invoice);

        // Send notification
        let _ = NotificationSystem::notify_invoice_created(&env, &invoice);

        Ok(invoice.id)
    }

    /// Verify an invoice (admin or automated process)
    pub fn verify_invoice(env: Env, invoice_id: BytesN<32>) -> Result<(), QuickLendXError> {
        let mut invoice = InvoiceStorage::get_invoice(&env, &invoice_id)
            .ok_or(QuickLendXError::InvoiceNotFound)?;
        // Only allow verification if pending
        if invoice.status != InvoiceStatus::Pending {
            return Err(QuickLendXError::InvalidStatus);
        }
        // (Optional: Only admin can verify, add check here if needed)
        invoice.verify();
        InvoiceStorage::update_invoice(&env, &invoice);
        emit_invoice_verified(&env, &invoice);

        // Send notification
        let _ = NotificationSystem::notify_invoice_verified(&env, &invoice);

        // If invoice is funded (has escrow), release escrow funds to business
        if invoice.status == InvoiceStatus::Funded {
            Self::release_escrow_funds(env.clone(), invoice_id)?;
        }

        Ok(())
    }

    /// Get an invoice by ID
    pub fn get_invoice(env: Env, invoice_id: BytesN<32>) -> Result<Invoice, QuickLendXError> {
        InvoiceStorage::get_invoice(&env, &invoice_id).ok_or(QuickLendXError::InvoiceNotFound)
    }

    /// Get all invoices for a business
    pub fn get_invoice_by_business(env: Env, business: Address) -> Vec<BytesN<32>> {
        InvoiceStorage::get_business_invoices(&env, &business)
    }

    /// Get all invoices for a specific business
    pub fn get_business_invoices(env: Env, business: Address) -> Vec<BytesN<32>> {
        InvoiceStorage::get_business_invoices(&env, &business)
    }

    /// Get all invoices by status
    pub fn get_invoices_by_status(env: Env, status: InvoiceStatus) -> Vec<BytesN<32>> {
        InvoiceStorage::get_invoices_by_status(&env, &status)
    }

    /// Get all available invoices (verified and not funded)
    pub fn get_available_invoices(env: Env) -> Vec<BytesN<32>> {
        InvoiceStorage::get_invoices_by_status(&env, &InvoiceStatus::Verified)
    }

    /// Update invoice status (admin function)
    pub fn update_invoice_status(
        env: Env,
        invoice_id: BytesN<32>,
        new_status: InvoiceStatus,
    ) -> Result<(), QuickLendXError> {
        let mut invoice = InvoiceStorage::get_invoice(&env, &invoice_id)
            .ok_or(QuickLendXError::InvoiceNotFound)?;

        // Remove from old status list
        InvoiceStorage::remove_from_status_invoices(&env, &invoice.status, &invoice_id);

        // Update status
        match new_status.clone() {
            InvoiceStatus::Verified => invoice.verify(),
            InvoiceStatus::Paid => invoice.mark_as_paid(env.ledger().timestamp()),
            InvoiceStatus::Defaulted => invoice.mark_as_defaulted(),
            _ => return Err(QuickLendXError::InvalidStatus),
        }

        // Store updated invoice
        InvoiceStorage::update_invoice(&env, &invoice);

        // Add to new status list
        InvoiceStorage::add_to_status_invoices(&env, &invoice.status, &invoice_id);

        // Emit event
        env.events().publish(
            (symbol_short!("updated"),),
            (invoice_id, new_status.clone()),
        );

        // Send notifications based on status change
        match new_status {
            InvoiceStatus::Verified => {
                let _ = NotificationSystem::notify_invoice_verified(&env, &invoice);
            }
            InvoiceStatus::Paid => {
                let _ = NotificationSystem::notify_payment_received(&env, &invoice, invoice.amount);
            }
            InvoiceStatus::Defaulted => {
                let _ = NotificationSystem::notify_invoice_defaulted(&env, &invoice);
            }
            _ => {}
        }

        Ok(())
    }

    /// Get invoice count by status
    pub fn get_invoice_count_by_status(env: Env, status: InvoiceStatus) -> u32 {
        let invoices = InvoiceStorage::get_invoices_by_status(&env, &status);
        invoices.len() as u32
    }

    /// Get total invoice count
    pub fn get_total_invoice_count(env: Env) -> u32 {
        let pending = Self::get_invoice_count_by_status(env.clone(), InvoiceStatus::Pending);
        let verified = Self::get_invoice_count_by_status(env.clone(), InvoiceStatus::Verified);
        let funded = Self::get_invoice_count_by_status(env.clone(), InvoiceStatus::Funded);
        let paid = Self::get_invoice_count_by_status(env.clone(), InvoiceStatus::Paid);
        let defaulted = Self::get_invoice_count_by_status(env.clone(), InvoiceStatus::Defaulted);

        pending + verified + funded + paid + defaulted
    }

    /// Get a bid by ID
    pub fn get_bid(env: Env, bid_id: BytesN<32>) -> Option<Bid> {
        BidStorage::get_bid(&env, &bid_id)
    }

    /// Place a bid on an invoice
    pub fn place_bid(
        env: Env,
        investor: Address,
        invoice_id: BytesN<32>,
        bid_amount: i128,
        expected_return: i128,
    ) -> Result<BytesN<32>, QuickLendXError> {
        // Only allow bids on verified invoices
        let invoice = InvoiceStorage::get_invoice(&env, &invoice_id)
            .ok_or(QuickLendXError::InvoiceNotFound)?;
        if invoice.status != InvoiceStatus::Verified {
            return Err(QuickLendXError::InvalidStatus);
        }
        if bid_amount <= 0 {
            return Err(QuickLendXError::InvalidAmount);
        }
        // Only the investor can place their own bid
        investor.require_auth();
        // Create bid
        let bid_id = BidStorage::generate_unique_bid_id(&env);
        let bid = Bid {
            bid_id: bid_id.clone(),
            invoice_id: invoice_id.clone(),
            investor: investor.clone(),
            bid_amount,
            expected_return,
            timestamp: env.ledger().timestamp(),
            status: BidStatus::Placed,
        };
        BidStorage::store_bid(&env, &bid);
        // Track bid for this invoice
        BidStorage::add_bid_to_invoice(&env, &invoice_id, &bid_id);

        // Send notification for business about new bid
        let _ = NotificationSystem::notify_bid_received(&env, &invoice, &bid);

        Ok(bid_id)
    }

    /// Accept a bid (business only)
    pub fn accept_bid(
        env: Env,
        invoice_id: BytesN<32>,
        bid_id: BytesN<32>,
    ) -> Result<(), QuickLendXError> {
        let mut invoice = InvoiceStorage::get_invoice(&env, &invoice_id)
            .ok_or(QuickLendXError::InvoiceNotFound)?;
        let mut bid =
            BidStorage::get_bid(&env, &bid_id).ok_or(QuickLendXError::StorageKeyNotFound)?;
        // Only the business owner can accept a bid
        invoice.business.require_auth();
        // Only allow accepting if invoice is verified and bid is placed
        if invoice.status != InvoiceStatus::Verified || bid.status != BidStatus::Placed {
            return Err(QuickLendXError::InvalidStatus);
        }

        // Create escrow
        let escrow_id = create_escrow(
            &env,
            &invoice_id,
            &bid.investor,
            &invoice.business,
            bid.bid_amount,
            &invoice.currency,
        )?;
        // Mark bid as accepted
        bid.status = BidStatus::Accepted;
        BidStorage::update_bid(&env, &bid);
        // Mark invoice as funded
        invoice.mark_as_funded(
            bid.investor.clone(),
            bid.bid_amount,
            env.ledger().timestamp(),
        );
        InvoiceStorage::update_invoice(&env, &invoice);
        // Track investment
        let investment_id = InvestmentStorage::generate_unique_investment_id(&env);
        let investment = Investment {
            investment_id: investment_id.clone(),
            invoice_id: invoice_id.clone(),
            investor: bid.investor.clone(),
            amount: bid.bid_amount,
            funded_at: env.ledger().timestamp(),
            status: InvestmentStatus::Active,
        };
        InvestmentStorage::store_investment(&env, &investment);

        let escrow = EscrowStorage::get_escrow(&env, &escrow_id)
            .expect("Escrow should exist after creation");
        emit_escrow_created(&env, &escrow);

        // Send notification to investor for bid acceptance
        let _ = NotificationSystem::notify_bid_accepted(&env, &invoice, &bid);

        // Send notification about invoice status change
        let _ = NotificationSystem::notify_invoice_status_changed(
            &env,
            &invoice,
            &InvoiceStatus::Verified,
            &InvoiceStatus::Funded,
        );

        Ok(())
    }

    /// Withdraw a bid (investor only, before acceptance)
    pub fn withdraw_bid(env: Env, bid_id: BytesN<32>) -> Result<(), QuickLendXError> {
        let mut bid =
            BidStorage::get_bid(&env, &bid_id).ok_or(QuickLendXError::StorageKeyNotFound)?;
        // Only the investor can withdraw their own bid
        bid.investor.require_auth();
        // Only allow withdrawal if bid is placed (not accepted/withdrawn)
        if bid.status != BidStatus::Placed {
            return Err(QuickLendXError::OperationNotAllowed);
        }
        bid.status = BidStatus::Withdrawn;
        BidStorage::update_bid(&env, &bid);
        Ok(())
    }

    /// Settle an invoice (business or automated process)
    pub fn settle_invoice(
        env: Env,
        invoice_id: BytesN<32>,
        payment_amount: i128,
        platform: Address,
        platform_fee_bps: i128,
    ) -> Result<(), QuickLendXError> {
        do_settle_invoice(
            &env,
            &invoice_id,
            payment_amount,
            &platform,
            platform_fee_bps,
        )
    }

    /// Handle invoice default (admin or automated process)
    pub fn handle_default(env: Env, invoice_id: BytesN<32>) -> Result<(), QuickLendXError> {
        do_handle_default(&env, &invoice_id)
    }

    /// Calculate profit and platform fee
    pub fn calculate_profit(
        _env: Env,
        investment_amount: i128,
        payment_amount: i128,
        platform_fee_bps: i128,
    ) -> (i128, i128) {
        do_calculate_profit(investment_amount, payment_amount, platform_fee_bps)
    }

    // Rating Functions (from feat-invoice_rating_system)

    /// Add a rating to an invoice (investor only)
    pub fn add_invoice_rating(
        env: Env,
        invoice_id: BytesN<32>,
        rating: u32,
        feedback: String,
        rater: Address,
    ) -> Result<(), QuickLendXError> {
        let mut invoice = InvoiceStorage::get_invoice(&env, &invoice_id)
            .ok_or(QuickLendXError::InvoiceNotFound)?;

        // Only the investor who funded the invoice can rate it
        rater.require_auth();

        invoice.add_rating(rating, feedback, rater.clone(), env.ledger().timestamp())?;
        InvoiceStorage::update_invoice(&env, &invoice);

        // Emit rating event
        env.events()
            .publish((symbol_short!("rated"),), (invoice_id, rating, rater));

        Ok(())
    }

    /// Get invoices with ratings above a threshold
    pub fn get_invoices_with_rating_above(env: Env, threshold: u32) -> Vec<BytesN<32>> {
        InvoiceStorage::get_invoices_with_rating_above(&env, threshold)
    }

    /// Get business invoices with ratings above a threshold
    pub fn get_business_rated_invoices(
        env: Env,
        business: Address,
        threshold: u32,
    ) -> Vec<BytesN<32>> {
        InvoiceStorage::get_business_invoices_with_rating_above(&env, &business, threshold)
    }

    /// Get count of invoices with ratings
    pub fn get_invoices_with_ratings_count(env: Env) -> u32 {
        InvoiceStorage::get_invoices_with_ratings_count(&env)
    }

    /// Get invoice rating statistics
    pub fn get_invoice_rating_stats(
        env: Env,
        invoice_id: BytesN<32>,
    ) -> Result<(Option<u32>, u32, Option<u32>, Option<u32>), QuickLendXError> {
        let invoice = InvoiceStorage::get_invoice(&env, &invoice_id)
            .ok_or(QuickLendXError::InvoiceNotFound)?;

        Ok((
            invoice.average_rating,
            invoice.total_ratings,
            invoice.get_highest_rating(),
            invoice.get_lowest_rating(),
        ))
    }

    // Business KYC/Verification Functions (from main)

    /// Submit KYC application (business only)
    pub fn submit_kyc_application(
        env: Env,
        business: Address,
        kyc_data: String,
    ) -> Result<(), QuickLendXError> {
        submit_kyc_application(&env, &business, kyc_data)
    }

    /// Verify business (admin only)
    pub fn verify_business(
        env: Env,
        admin: Address,
        business: Address,
    ) -> Result<(), QuickLendXError> {
        verify_business(&env, &admin, &business)
    }

    /// Reject business (admin only)
    pub fn reject_business(
        env: Env,
        admin: Address,
        business: Address,
        reason: String,
    ) -> Result<(), QuickLendXError> {
        reject_business(&env, &admin, &business, reason)
    }

    /// Get business verification status
    pub fn get_business_verification_status(
        env: Env,
        business: Address,
    ) -> Option<verification::BusinessVerification> {
        get_business_verification_status(&env, &business)
    }

    /// Set admin address (initialization function)
    pub fn set_admin(env: Env, admin: Address) {
        BusinessVerificationStorage::set_admin(&env, &admin);
    }

    /// Get admin address
    pub fn get_admin(env: Env) -> Option<Address> {
        BusinessVerificationStorage::get_admin(&env)
    }

    /// Get all verified businesses
    pub fn get_verified_businesses(env: Env) -> Vec<Address> {
        BusinessVerificationStorage::get_verified_businesses(&env)
    }

    /// Get all pending businesses
    pub fn get_pending_businesses(env: Env) -> Vec<Address> {
        BusinessVerificationStorage::get_pending_businesses(&env)
    }

    /// Get all rejected businesses
    pub fn get_rejected_businesses(env: Env) -> Vec<Address> {
        BusinessVerificationStorage::get_rejected_businesses(&env)
    }

    /// Release escrow funds to business upon invoice verification
    pub fn release_escrow_funds(env: Env, invoice_id: BytesN<32>) -> Result<(), QuickLendXError> {
        let escrow = EscrowStorage::get_escrow_by_invoice(&env, &invoice_id)
            .ok_or(QuickLendXError::StorageKeyNotFound)?;

        // Release escrow funds
        release_escrow(&env, &invoice_id)?;

        // Emit event
        emit_escrow_released(
            &env,
            &escrow.escrow_id,
            &invoice_id,
            &escrow.business,
            escrow.amount,
        );

        Ok(())
    }

    /// Refund escrow funds to investor if verification fails
    pub fn refund_escrow_funds(env: Env, invoice_id: BytesN<32>) -> Result<(), QuickLendXError> {
        let escrow = EscrowStorage::get_escrow_by_invoice(&env, &invoice_id)
            .ok_or(QuickLendXError::StorageKeyNotFound)?;

        // Refund escrow funds
        refund_escrow(&env, &invoice_id)?;

        // Emit event
        emit_escrow_refunded(
            &env,
            &escrow.escrow_id,
            &invoice_id,
            &escrow.investor,
            escrow.amount,
        );

        Ok(())
    }

    /// Get escrow status for an invoice
    pub fn get_escrow_status(
        env: Env,
        invoice_id: BytesN<32>,
    ) -> Result<payments::EscrowStatus, QuickLendXError> {
        let escrow = EscrowStorage::get_escrow_by_invoice(&env, &invoice_id)
            .ok_or(QuickLendXError::StorageKeyNotFound)?;
        Ok(escrow.status)
    }

    /// Get escrow details for an invoice
    pub fn get_escrow_details(
        env: Env,
        invoice_id: BytesN<32>,
    ) -> Result<payments::Escrow, QuickLendXError> {
        EscrowStorage::get_escrow_by_invoice(&env, &invoice_id)
            .ok_or(QuickLendXError::StorageKeyNotFound)
    }

    ///== Notification Management Functions ==///

    /// Get a notification by ID
    pub fn get_notification(env: Env, notification_id: BytesN<32>) -> Option<Notification> {
        NotificationSystem::get_notification(&env, &notification_id)
    }

    /// Update notification delivery status
    pub fn update_notification_status(
        env: Env,
        notification_id: BytesN<32>,
        status: NotificationDeliveryStatus,
    ) -> Result<(), QuickLendXError> {
        NotificationSystem::update_notification_status(&env, &notification_id, status)
    }

    /// Get all notifications for a user
    pub fn get_user_notifications(env: Env, user: Address) -> Vec<BytesN<32>> {
        NotificationSystem::get_user_notifications(&env, &user)
    }

    /// Get user notification preferences
    pub fn get_notification_preferences(env: Env, user: Address) -> NotificationPreferences {
        NotificationSystem::get_user_preferences(&env, &user)
    }

    /// Update user notification preferences
    pub fn update_notification_preferences(
        env: Env,
        user: Address,
        preferences: NotificationPreferences,
    ) -> Result<(), QuickLendXError> {
        user.require_auth();
        NotificationSystem::update_user_preferences(&env, &user, preferences);
        Ok(())
    }

    /// Get notification statistics for a user
    pub fn get_user_notification_stats(env: Env, user: Address) -> NotificationStats {
        NotificationSystem::get_user_notification_stats(&env, &user)
    }

    /// Check for overdue invoices and send notifications (admin or automated process)
    pub fn check_overdue_invoices(env: Env) -> Result<u32, QuickLendXError> {
        let current_timestamp = env.ledger().timestamp();
        let funded_invoices = InvoiceStorage::get_invoices_by_status(&env, &InvoiceStatus::Funded);
        let mut overdue_count = 0u32;

        for invoice_id in funded_invoices.iter() {
            if let Some(invoice) = InvoiceStorage::get_invoice(&env, &invoice_id) {
                if invoice.is_overdue(current_timestamp) {
                    // Send overdue notification
                    let _ = NotificationSystem::notify_payment_overdue(&env, &invoice);
                    overdue_count += 1;
                }
            }
        }

        Ok(overdue_count)
    }

    /// Create a backup of all invoice data
    pub fn create_backup(env: Env, description: String) -> Result<BytesN<32>, QuickLendXError> {
        // Only admin can create backups
        let admin =
            BusinessVerificationStorage::get_admin(&env).ok_or(QuickLendXError::NotAdmin)?;
        admin.require_auth();

        // Get all invoices
        let pending = InvoiceStorage::get_invoices_by_status(&env, &InvoiceStatus::Pending);
        let verified = InvoiceStorage::get_invoices_by_status(&env, &InvoiceStatus::Verified);
        let funded = InvoiceStorage::get_invoices_by_status(&env, &InvoiceStatus::Funded);
        let paid = InvoiceStorage::get_invoices_by_status(&env, &InvoiceStatus::Paid);
        let defaulted = InvoiceStorage::get_invoices_by_status(&env, &InvoiceStatus::Defaulted);

        // Combine all invoices
        let mut all_invoices = Vec::new(&env);
        for status_vec in [pending, verified, funded, paid, defaulted].iter() {
            for invoice_id in status_vec.iter() {
                if let Some(invoice) = InvoiceStorage::get_invoice(&env, &invoice_id) {
                    all_invoices.push_back(invoice);
                }
            }
        }

        // Create backup
        let backup_id = BackupStorage::generate_backup_id(&env);
        let backup = Backup {
            backup_id: backup_id.clone(),
            timestamp: env.ledger().timestamp(),
            description,
            invoice_count: all_invoices.len() as u32,
            status: BackupStatus::Active,
        };

        // Store backup and data
        BackupStorage::store_backup(&env, &backup);
        BackupStorage::store_backup_data(&env, &backup_id, &all_invoices);
        BackupStorage::add_to_backup_list(&env, &backup_id);

        // Clean up old backups (keep last 5)
        BackupStorage::cleanup_old_backups(&env, 5)?;

        // Emit event
        events::emit_backup_created(&env, &backup_id, backup.invoice_count);

        Ok(backup_id)
    }

    /// Restore invoice data from a backup
    pub fn restore_backup(env: Env, backup_id: BytesN<32>) -> Result<(), QuickLendXError> {
        // Only admin can restore backups
        let admin =
            BusinessVerificationStorage::get_admin(&env).ok_or(QuickLendXError::NotAdmin)?;
        admin.require_auth();

        // Validate backup first
        BackupStorage::validate_backup(&env, &backup_id)?;

        // Get backup data
        let invoices = BackupStorage::get_backup_data(&env, &backup_id)
            .ok_or(QuickLendXError::StorageKeyNotFound)?;

        // Clear current invoice data
        Self::clear_all_invoices(&env)?;

        // Restore invoices
        for invoice in invoices.iter() {
            InvoiceStorage::store_invoice(&env, &invoice);
        }

        // Emit event
        events::emit_backup_restored(&env, &backup_id, invoices.len() as u32);

        Ok(())
    }

    /// Validate a backup's integrity
    pub fn validate_backup(env: Env, backup_id: BytesN<32>) -> Result<bool, QuickLendXError> {
        let result = BackupStorage::validate_backup(&env, &backup_id).is_ok();
        events::emit_backup_validated(&env, &backup_id, result);
        Ok(result)
    }

    /// Archive a backup (mark as no longer active)
    pub fn archive_backup(env: Env, backup_id: BytesN<32>) -> Result<(), QuickLendXError> {
        // Only admin can archive backups
        let admin =
            BusinessVerificationStorage::get_admin(&env).ok_or(QuickLendXError::NotAdmin)?;
        admin.require_auth();

        let mut backup = BackupStorage::get_backup(&env, &backup_id)
            .ok_or(QuickLendXError::StorageKeyNotFound)?;

        backup.status = BackupStatus::Archived;
        BackupStorage::update_backup(&env, &backup);
        BackupStorage::remove_from_backup_list(&env, &backup_id);

        events::emit_backup_archived(&env, &backup_id);

        Ok(())
    }

    /// Get all available backups
    pub fn get_backups(env: Env) -> Vec<BytesN<32>> {
        BackupStorage::get_all_backups(&env)
    }

    /// Get backup details
    pub fn get_backup_details(env: Env, backup_id: BytesN<32>) -> Option<Backup> {
        BackupStorage::get_backup(&env, &backup_id)
    }

    /// Internal function to clear all invoice data
    fn clear_all_invoices(env: &Env) -> Result<(), QuickLendXError> {
        // Clear all status lists
        for status in [
            InvoiceStatus::Pending,
            InvoiceStatus::Verified,
            InvoiceStatus::Funded,
            InvoiceStatus::Paid,
            InvoiceStatus::Defaulted,
        ]
        .iter()
        {
            let invoices = InvoiceStorage::get_invoices_by_status(env, status);
            for invoice_id in invoices.iter() {
                // Remove from status list
                InvoiceStorage::remove_from_status_invoices(env, status, &invoice_id);
                // Remove the invoice itself
                env.storage().instance().remove(&invoice_id);
            }
        }

        // Clear all business invoices
        let verified_businesses = BusinessVerificationStorage::get_verified_businesses(env);
        for business in verified_businesses.iter() {
            let _ = InvoiceStorage::get_business_invoices(env, &business);
            let key = (symbol_short!("business"), business.clone());
            env.storage().instance().remove(&key);
        }

        Ok(())
    }
}

#[cfg(test)]
mod test;


    /// Get audit trail for an invoice
    pub fn get_invoice_audit_trail(env: Env, invoice_id: BytesN<32>) -> Vec<BytesN<32>> {
        AuditStorage::get_invoice_audit_trail(&env, &invoice_id)
    }

    /// Get audit entry by ID
    pub fn get_audit_entry(env: Env, audit_id: BytesN<32>) -> Result<AuditLogEntry, QuickLendXError> {
        AuditStorage::get_audit_entry(&env, &audit_id)
            .ok_or(QuickLendXError::AuditLogNotFound)
    }

    /// Query audit logs with filters
    pub fn query_audit_logs(
        env: Env,
        filter: AuditQueryFilter,
        limit: u32,
    ) -> Vec<AuditLogEntry> {
        let results = AuditStorage::query_audit_logs(&env, &filter, limit);
        emit_audit_query(&env, "query_audit_logs".to_string(), results.len() as u32);
        results
    }

    /// Get audit statistics
    pub fn get_audit_stats(env: Env) -> AuditStats {
        AuditStorage::get_audit_stats(&env)
    }

    /// Validate audit log integrity for an invoice
    pub fn validate_invoice_audit_integrity(
        env: Env,
        invoice_id: BytesN<32>,
    ) -> Result<bool, QuickLendXError> {
        let is_valid = AuditStorage::validate_invoice_audit_integrity(&env, &invoice_id)?;
        emit_audit_validation(&env, &invoice_id, is_valid);
        Ok(is_valid)
    }

    /// Get audit entries by operation type
    pub fn get_audit_entries_by_operation(
        env: Env,
        operation: AuditOperation,
    ) -> Vec<BytesN<32>> {
        AuditStorage::get_audit_entries_by_operation(&env, &operation)
    }

    /// Get audit entries by actor
    pub fn get_audit_entries_by_actor(env: Env, actor: Address) -> Vec<BytesN<32>> {
        AuditStorage::get_audit_entries_by_actor(&env, &actor)
    }<|MERGE_RESOLUTION|>--- conflicted
+++ resolved
@@ -33,15 +33,13 @@
 };
 
 use crate::backup::{Backup, BackupStatus, BackupStorage};
-<<<<<<< HEAD
 use crate::notifications::{
     Notification, NotificationDeliveryStatus, NotificationPreferences,
     NotificationStats, NotificationSystem,
-=======
+};
 use audit::{
     log_invoice_created, log_invoice_status_change, log_invoice_funded, log_payment_processed,
     AuditStorage, AuditLogEntry, AuditQueryFilter, AuditStats, AuditOperation
->>>>>>> d299236f
 };
 
 #[contract]
@@ -202,7 +200,7 @@
         // Update status
         match new_status.clone() {
             InvoiceStatus::Verified => invoice.verify(),
-            InvoiceStatus::Paid => invoice.mark_as_paid(env.ledger().timestamp()),
+            InvoiceStatus::Paid => invoice.mark_as_paid(env.clone(), env.ledger().timestamp()),
             InvoiceStatus::Defaulted => invoice.mark_as_defaulted(),
             _ => return Err(QuickLendXError::InvalidStatus),
         }
