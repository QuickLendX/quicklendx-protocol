--- conflicted
+++ resolved
@@ -195,7 +195,6 @@
         (symbol_short!("inv_rpt"), report_id.clone())
     }
 
-<<<<<<< HEAD
     fn investor_analytics_key(investor: &Address) -> (soroban_sdk::Symbol, Address) {
         (symbol_short!("inv_anal"), investor.clone())
     }
@@ -207,8 +206,7 @@
     fn analytics_data_key() -> (soroban_sdk::Symbol,) {
         (symbol_short!("analytics"),)
     }
-=======
->>>>>>> eb107dd0
+
 
     pub fn store_platform_metrics(env: &Env, metrics: &PlatformMetrics) {
         env.storage()
