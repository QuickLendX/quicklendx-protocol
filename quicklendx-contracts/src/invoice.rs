use soroban_sdk::{contracttype, symbol_short, vec, Address, BytesN, Env, Map, String, Vec};

/// Invoice status enumeration
#[contracttype]
#[derive(Clone, Debug, Eq, PartialEq)]
pub enum InvoiceStatus {
    Pending,   // Invoice uploaded, awaiting verification
    Verified,  // Invoice verified and available for bidding
    Funded,    // Invoice has been funded by an investor
    Paid,      // Invoice has been paid and settled
    Defaulted, // Invoice payment is overdue/defaulted
}

/// Invoice category enumeration
#[contracttype]
#[derive(Clone, Debug, Eq, PartialEq)]
pub enum InvoiceCategory {
    Services,      // Professional services
    Products,      // Physical products
    Consulting,    // Consulting services
    Manufacturing, // Manufacturing services
    Technology,    // Technology services/products
    Healthcare,    // Healthcare services
    Other,         // Other categories
}

/// Invoice rating structure
#[contracttype]
#[derive(Clone, Debug)]
pub struct InvoiceRating {
    pub rating: u32,       // 1-5 stars
    pub feedback: String,  // Feedback text
    pub rated_by: Address, // Investor who provided the rating
    pub rated_at: u64,     // Timestamp of rating
}

/// Core invoice data structure
#[contracttype]
#[derive(Clone, Debug, Eq, PartialEq)]
pub struct Invoice {
    pub id: BytesN<32>,              // Unique invoice identifier
    pub business: Address,           // Business that uploaded the invoice
    pub amount: i128,                // Total invoice amount
    pub currency: Address,           // Currency token address (XLM = Address::random())
    pub due_date: u64,               // Due date timestamp
    pub status: InvoiceStatus,       // Current status of the invoice
    pub created_at: u64,             // Creation timestamp
    pub description: String,         // Invoice description/metadata
    pub category: InvoiceCategory,   // Invoice category
    pub tags: Vec<String>,           // Invoice tags for better discoverability
    pub funded_amount: i128,         // Amount funded by investors
    pub funded_at: Option<u64>,      // When the invoice was funded
    pub investor: Option<Address>,   // Address of the investor who funded
    pub settled_at: Option<u64>,     // When the invoice was settled
    pub average_rating: Option<u32>, // Average rating (1-5)
    pub total_ratings: u32,          // Total number of ratings
    pub ratings: Vec<InvoiceRating>, // List of all ratings
}

// Use the main error enum from errors.rs
use crate::errors::QuickLendXError;

use crate::audit::{log_invoice_created, log_invoice_status_change, log_invoice_funded};

impl Invoice {
    /// Create a new invoice with audit logging
    pub fn new(
        env: &Env,
        business: Address,
        amount: i128,
        currency: Address,
        due_date: u64,
        description: String,
        category: InvoiceCategory,
        tags: Vec<String>,
    ) -> Self {
        let id = Self::generate_unique_invoice_id(env);
        let created_at = env.ledger().timestamp();

        let invoice = Self {
            id,
            business,
            amount,
            currency,
            due_date,
            status: InvoiceStatus::Pending,
            created_at,
            description,
            category,
            tags,
            funded_amount: 0,
            funded_at: None,
            investor: None,
            settled_at: None,
            average_rating: None,
            total_ratings: 0,
            ratings: vec![env],
        };
        
        // Log invoice creation
        log_invoice_created(env, &invoice);
        
        invoice
    }
    /// Generate a unique invoice ID
    fn generate_unique_invoice_id(env: &Env) -> BytesN<32> {
        let timestamp = env.ledger().timestamp();
        let sequence = env.ledger().sequence();
        let counter_key = symbol_short!("inv_cnt");
        let counter: u32 = env.storage().instance().get(&counter_key).unwrap_or(0);
        env.storage().instance().set(&counter_key, &(counter + 1));
        
        // Create a unique ID from timestamp, sequence, and counter
        let mut id_bytes = [0u8; 32];
        id_bytes[0..8].copy_from_slice(&timestamp.to_be_bytes());
        id_bytes[8..12].copy_from_slice(&sequence.to_be_bytes());
        id_bytes[12..16].copy_from_slice(&counter.to_be_bytes());
        
        BytesN::from_array(env, &id_bytes)
    }

    /// Generate a unique invoice ID
    fn generate_unique_invoice_id(env: &Env) -> BytesN<32> {
        let timestamp = env.ledger().timestamp();
        let sequence = env.ledger().sequence();
        let counter_key = symbol_short!("inv_cnt");
        let counter: u32 = env.storage().instance().get(&counter_key).unwrap_or(0);
        env.storage().instance().set(&counter_key, &(counter + 1));
        
        // Create a unique ID from timestamp, sequence, and counter
        let mut id_bytes = [0u8; 32];
        id_bytes[0..8].copy_from_slice(&timestamp.to_be_bytes());
        id_bytes[8..12].copy_from_slice(&sequence.to_be_bytes());
        id_bytes[12..16].copy_from_slice(&counter.to_be_bytes());
        
        BytesN::from_array(env, &id_bytes)
    }

    /// Check if invoice is available for funding
    pub fn is_available_for_funding(&self) -> bool {
        self.status == InvoiceStatus::Verified && self.funded_amount == 0
    }

    /// Check if invoice is overdue
    pub fn is_overdue(&self, current_timestamp: u64) -> bool {
        current_timestamp > self.due_date
    }

    /// Mark invoice as funded with audit logging
    pub fn mark_as_funded(&mut self, env: &Env, investor: Address, funded_amount: i128, timestamp: u64) {
        let old_status = self.status.clone();
        self.status = InvoiceStatus::Funded;
        self.funded_amount = funded_amount;
        self.funded_at = Some(timestamp);
        self.investor = Some(investor.clone());
        
        // Log status change and funding
        log_invoice_status_change(env, self.id.clone(), investor.clone(), old_status, self.status.clone());
        log_invoice_funded(env, self.id.clone(), investor, funded_amount);
    }

    /// Mark invoice as paid with audit logging
    pub fn mark_as_paid(&mut self, env: &Env, actor: Address, timestamp: u64) {
        let old_status = self.status.clone();
        self.status = InvoiceStatus::Paid;
        self.settled_at = Some(timestamp);
        
        // Log status change
        log_invoice_status_change(env, self.id.clone(), actor, old_status, self.status.clone());
    }

    /// Verify the invoice with audit logging
    pub fn verify(&mut self, env: &Env, actor: Address) {
        let old_status = self.status.clone();
        self.status = InvoiceStatus::Verified;
        
        // Log status change
        log_invoice_status_change(env, self.id.clone(), actor, old_status, self.status.clone());
    }
<<<<<<< HEAD
        /// Mark invoice as defaulted
=======

    /// Mark invoice as defaulted
>>>>>>> 18a13eff
    pub fn mark_as_defaulted(&mut self) {
        self.status = InvoiceStatus::Defaulted;
    }

    /// Check if invoice has ratings
    pub fn has_ratings(&self) -> bool {
        self.total_ratings > 0
    }

    /// Add a rating to the invoice
    pub fn add_rating(&mut self, rating: u32, feedback: String, rated_by: Address, rated_at: u64) -> Result<(), crate::errors::QuickLendXError> {
        if rating < 1 || rating > 5 {
            return Err(crate::errors::QuickLendXError::InvalidRating);
        }

        let new_rating = InvoiceRating {
            rating,
            feedback,
            rated_by,
            rated_at,
        };

        self.ratings.push_back(new_rating);
        self.total_ratings += 1;

        // Recalculate average rating
        let total: u32 = self.ratings.iter().map(|r| r.rating).sum();
        self.average_rating = Some(total / self.total_ratings);

        Ok(())
    }

    /// Get the highest rating
    pub fn get_highest_rating(&self) -> Option<u32> {
        if self.ratings.is_empty() {
            None
        } else {
            Some(self.ratings.iter().map(|r| r.rating).max().unwrap())
        }
    }

    /// Get the lowest rating
    pub fn get_lowest_rating(&self) -> Option<u32> {
        if self.ratings.is_empty() {
            None
        } else {
            Some(self.ratings.iter().map(|r| r.rating).min().unwrap())
        }
    }

    /// Add a tag to the invoice
    pub fn add_tag(&mut self, env: &Env, tag: String) -> Result<(), crate::errors::QuickLendXError> {
        // Validate tag length (1-50 characters)
        if tag.len() < 1 || tag.len() > 50 {
            return Err(crate::errors::QuickLendXError::InvalidTag);
        }

        // Check tag limit (max 10 tags per invoice)
        if self.tags.len() >= 10 {
            return Err(crate::errors::QuickLendXError::TagLimitExceeded);
        }

        // Check if tag already exists
        for existing_tag in self.tags.iter() {
            if existing_tag == tag {
                return Ok(()); // Tag already exists, no need to add
            }
        }

        self.tags.push_back(tag);
        Ok(())
    }

    /// Remove a tag from the invoice
    pub fn remove_tag(&mut self, tag: String) -> Result<(), crate::errors::QuickLendXError> {
        let mut new_tags = Vec::new(&self.tags.env());
        let mut found = false;

        for existing_tag in self.tags.iter() {
            if existing_tag != tag {
                new_tags.push_back(existing_tag.clone());
            } else {
                found = true;
            }
        }

        if !found {
            return Err(crate::errors::QuickLendXError::InvalidTag);
        }

        self.tags = new_tags;
        Ok(())
    }

    /// Check if invoice has a specific tag
    pub fn has_tag(&self, tag: String) -> bool {
        for existing_tag in self.tags.iter() {
            if existing_tag == tag {
                return true;
            }
        }
        false
    }

    /// Update the invoice category
    pub fn update_category(&mut self, category: InvoiceCategory) {
        self.category = category;
    }

    /// Get all tags as a vector
    pub fn get_tags(&self) -> Vec<String> {
        self.tags.clone()
    }
}

/// Storage keys for invoice data
pub struct InvoiceStorage;

impl InvoiceStorage {
    /// Store an invoice
    pub fn store_invoice(env: &Env, invoice: &Invoice) {
        env.storage().instance().set(&invoice.id, invoice);

        // Add to business invoices list
        Self::add_to_business_invoices(env, &invoice.business, &invoice.id);

        // Add to status invoices list
        Self::add_to_status_invoices(env, &invoice.status, &invoice.id);
    }

    /// Get an invoice by ID
    pub fn get_invoice(env: &Env, invoice_id: &BytesN<32>) -> Option<Invoice> {
        env.storage().instance().get(invoice_id)
    }

    /// Update an invoice
    pub fn update_invoice(env: &Env, invoice: &Invoice) {
        env.storage().instance().set(&invoice.id, invoice);
    }

    /// Get all invoices for a business
    pub fn get_business_invoices(env: &Env, business: &Address) -> Vec<BytesN<32>> {
        let key = (symbol_short!("business"), business.clone());
        env.storage().instance().get(&key).unwrap_or_else(|| Vec::new(env))
    }

    /// Get all invoices by status
    pub fn get_invoices_by_status(env: &Env, status: &InvoiceStatus) -> Vec<BytesN<32>> {
        let key = match status {
            InvoiceStatus::Pending => symbol_short!("pending"),
            InvoiceStatus::Verified => symbol_short!("verified"),
            InvoiceStatus::Funded => symbol_short!("funded"),
            InvoiceStatus::Paid => symbol_short!("paid"),
            InvoiceStatus::Defaulted => symbol_short!("default"),
        };
        env.storage().instance().get(&key).unwrap_or_else(|| Vec::new(env))
    }

    /// Add invoice to business invoices list
    fn add_to_business_invoices(env: &Env, business: &Address, invoice_id: &BytesN<32>) {
        let key = (symbol_short!("business"), business.clone());
        let mut invoices = Self::get_business_invoices(env, business);
        invoices.push_back(invoice_id.clone());
        env.storage().instance().set(&key, &invoices);
    }

    /// Add invoice to status invoices list
    pub fn add_to_status_invoices(env: &Env, status: &InvoiceStatus, invoice_id: &BytesN<32>) {
        let key = match status {
            InvoiceStatus::Pending => symbol_short!("pending"),
            InvoiceStatus::Verified => symbol_short!("verified"),
            InvoiceStatus::Funded => symbol_short!("funded"),
            InvoiceStatus::Paid => symbol_short!("paid"),
            InvoiceStatus::Defaulted => symbol_short!("default"),
        };
        let mut invoices = env.storage().instance().get(&key).unwrap_or_else(|| Vec::new(env));
        invoices.push_back(invoice_id.clone());
        env.storage().instance().set(&key, &invoices);
    }

    /// Remove invoice from status invoices list
    pub fn remove_from_status_invoices(env: &Env, status: &InvoiceStatus, invoice_id: &BytesN<32>) {
        let key = match status {
            InvoiceStatus::Pending => symbol_short!("pending"),
            InvoiceStatus::Verified => symbol_short!("verified"),
            InvoiceStatus::Funded => symbol_short!("funded"),
            InvoiceStatus::Paid => symbol_short!("paid"),
            InvoiceStatus::Defaulted => symbol_short!("default"),
        };
        let invoices = Self::get_invoices_by_status(env, status);

        // Find and remove the invoice ID
        let mut new_invoices = Vec::new(env);
        for id in invoices.iter() {
            if id != *invoice_id {
                new_invoices.push_back(id);
            }
        }

        env.storage().instance().set(&key, &new_invoices);
    }

    /// Get invoices with ratings above a threshold
    pub fn get_invoices_with_rating_above(env: &Env, threshold: u32) -> Vec<BytesN<32>> {
        let mut high_rated_invoices = vec![env];
        // Get all invoices and filter by rating
        let all_statuses = [InvoiceStatus::Funded, InvoiceStatus::Paid];
        for status in all_statuses.iter() {
            let invoices = Self::get_invoices_by_status(env, status);
            for invoice_id in invoices.iter() {
                if let Some(invoice) = Self::get_invoice(env, &invoice_id) {
                    if let Some(avg_rating) = invoice.average_rating {
                        if avg_rating >= threshold {
                            high_rated_invoices.push_back(invoice_id);
                        }
                    }
                }
            }
        }
        high_rated_invoices
    }

    /// Get invoices for a business with ratings above a threshold
    pub fn get_business_invoices_with_rating_above(
        env: &Env,
        business: &Address,
        threshold: u32,
    ) -> Vec<BytesN<32>> {
        let mut high_rated_invoices = vec![env];
        let business_invoices = Self::get_business_invoices(env, business);
        for invoice_id in business_invoices.iter() {
            if let Some(invoice) = Self::get_invoice(env, &invoice_id) {
                if let Some(avg_rating) = invoice.average_rating {
                    if avg_rating >= threshold {
                        high_rated_invoices.push_back(invoice_id);
                    }
                }
            }
        }
        high_rated_invoices
    }

    /// Get count of invoices with ratings
    pub fn get_invoices_with_ratings_count(env: &Env) -> u32 {
        let mut count = 0;
        let all_statuses = [InvoiceStatus::Funded, InvoiceStatus::Paid];
        for status in all_statuses.iter() {
            let invoices = Self::get_invoices_by_status(env, status);
            for invoice_id in invoices.iter() {
                if let Some(invoice) = Self::get_invoice(env, &invoice_id) {
                    if invoice.has_ratings() {
                        count += 1;
                    }
                }
            }
        }
        count
    }
<<<<<<< HEAD
=======

>>>>>>> 18a13eff
    /// Get invoices by category
    pub fn get_invoices_by_category(env: &Env, category: &InvoiceCategory) -> Vec<BytesN<32>> {
        let mut category_invoices = vec![env];
        let all_statuses = [
            InvoiceStatus::Pending,
            InvoiceStatus::Verified,
            InvoiceStatus::Funded,
            InvoiceStatus::Paid,
            InvoiceStatus::Defaulted,
        ];
        
        for status in all_statuses.iter() {
            let invoices = Self::get_invoices_by_status(env, status);
            for invoice_id in invoices.iter() {
                if let Some(invoice) = Self::get_invoice(env, &invoice_id) {
                    if invoice.category == *category {
                        category_invoices.push_back(invoice_id);
                    }
                }
            }
        }
        category_invoices
    }

    /// Get invoices by category and status
    pub fn get_invoices_by_category_and_status(
        env: &Env,
        category: &InvoiceCategory,
        status: &InvoiceStatus,
    ) -> Vec<BytesN<32>> {
        let mut filtered_invoices = vec![env];
        let invoices = Self::get_invoices_by_status(env, status);
        
        for invoice_id in invoices.iter() {
            if let Some(invoice) = Self::get_invoice(env, &invoice_id) {
                if invoice.category == *category {
                    filtered_invoices.push_back(invoice_id);
                }
            }
        }
        filtered_invoices
    }

    /// Get invoices by tag
    pub fn get_invoices_by_tag(env: &Env, tag: &String) -> Vec<BytesN<32>> {
        let mut tagged_invoices = vec![env];
        let all_statuses = [
            InvoiceStatus::Pending,
            InvoiceStatus::Verified,
            InvoiceStatus::Funded,
            InvoiceStatus::Paid,
            InvoiceStatus::Defaulted,
        ];
        
        for status in all_statuses.iter() {
            let invoices = Self::get_invoices_by_status(env, status);
            for invoice_id in invoices.iter() {
                if let Some(invoice) = Self::get_invoice(env, &invoice_id) {
                    if invoice.has_tag(tag.clone()) {
                        tagged_invoices.push_back(invoice_id);
                    }
                }
            }
        }
        tagged_invoices
    }

    /// Get invoices by multiple tags (AND logic - must have all tags)
    pub fn get_invoices_by_tags(env: &Env, tags: &Vec<String>) -> Vec<BytesN<32>> {
        let mut tagged_invoices = vec![env];
        let all_statuses = [
            InvoiceStatus::Pending,
            InvoiceStatus::Verified,
            InvoiceStatus::Funded,
            InvoiceStatus::Paid,
            InvoiceStatus::Defaulted,
        ];
        
        for status in all_statuses.iter() {
            let invoices = Self::get_invoices_by_status(env, status);
            for invoice_id in invoices.iter() {
                if let Some(invoice) = Self::get_invoice(env, &invoice_id) {
                    let mut has_all_tags = true;
                    for tag in tags.iter() {
                        if !invoice.has_tag(tag.clone()) {
                            has_all_tags = false;
                            break;
                        }
                    }
                    if has_all_tags {
                        tagged_invoices.push_back(invoice_id);
                    }
                }
            }
        }
        tagged_invoices
    }

    /// Get invoice count by category
    pub fn get_invoice_count_by_category(env: &Env, category: &InvoiceCategory) -> u32 {
        Self::get_invoices_by_category(env, category).len() as u32
    }

    /// Get invoice count by tag
    pub fn get_invoice_count_by_tag(env: &Env, tag: &String) -> u32 {
        Self::get_invoices_by_tag(env, tag).len() as u32
    }

    /// Get all available categories
    pub fn get_all_categories(env: &Env) -> Vec<InvoiceCategory> {
        vec![
            env,
            InvoiceCategory::Services,
            InvoiceCategory::Products,
            InvoiceCategory::Consulting,
            InvoiceCategory::Manufacturing,
            InvoiceCategory::Technology,
            InvoiceCategory::Healthcare,
            InvoiceCategory::Other,
        ]
    }
}<|MERGE_RESOLUTION|>--- conflicted
+++ resolved
@@ -177,12 +177,6 @@
         // Log status change
         log_invoice_status_change(env, self.id.clone(), actor, old_status, self.status.clone());
     }
-<<<<<<< HEAD
-        /// Mark invoice as defaulted
-=======
-
-    /// Mark invoice as defaulted
->>>>>>> 18a13eff
     pub fn mark_as_defaulted(&mut self) {
         self.status = InvoiceStatus::Defaulted;
     }
@@ -441,10 +435,6 @@
         }
         count
     }
-<<<<<<< HEAD
-=======
-
->>>>>>> 18a13eff
     /// Get invoices by category
     pub fn get_invoices_by_category(env: &Env, category: &InvoiceCategory) -> Vec<BytesN<32>> {
         let mut category_invoices = vec![env];
